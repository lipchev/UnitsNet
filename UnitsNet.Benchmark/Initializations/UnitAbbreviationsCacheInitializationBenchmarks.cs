--- conflicted
+++ resolved
@@ -47,7 +47,6 @@
         cache.MapUnitToDefaultAbbreviation(MassUnit.Gram, "zz");
         return cache.GetDefaultAbbreviation(MassUnit.Gram);
     }
-<<<<<<< HEAD
 
     [Benchmark]
     public string DefaultWithoutLookup()
@@ -69,6 +68,4 @@
         var cache = new UnitAbbreviationsCache([Mass.Info]);
         return Mass.GetAbbreviation(Mass.BaseUnit);
     }
-=======
->>>>>>> d21e5269
 }