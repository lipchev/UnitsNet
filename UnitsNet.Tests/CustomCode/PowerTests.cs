﻿// Licensed under MIT No Attribution, see LICENSE file at the root.
// Copyright 2013 Andreas Gullberg Larsen (andreas.larsen84@gmail.com). Maintained at https://github.com/angularsen/UnitsNet.

using System;
using Xunit;

namespace UnitsNet.Tests
{
    public class PowerTests : PowerTestsBase
    {
        protected override bool SupportsSIUnitSystem => true;

        protected override double FemtowattsInOneWatt => 1e15;

        protected override double GigajoulesPerHourInOneWatt => 3600e-9;

        protected override double PicowattsInOneWatt => 1e12;

        protected override double NanowattsInOneWatt => 1e9;

        protected override double MicrowattsInOneWatt => 1e6;

        protected override double MillijoulesPerHourInOneWatt => 3600e3;

        protected override double MilliwattsInOneWatt => 1e3;

<<<<<<< HEAD
        protected override double DeciwattsInOneWatt => 1e1;
=======
        protected override decimal TonsOfRefrigerationInOneWatt => 2.8434512332474516279184828026648e-4m;
        protected override decimal WattsInOneWatt => 1;
>>>>>>> 0eff43e9

        protected override double WattsInOneWatt => 1;

        protected override double DecawattsInOneWatt => 1e-1;

        protected override double KilojoulesPerHourInOneWatt => 3600e-3;

        protected override double KilowattsInOneWatt => 1e-3;

        protected override double MegajoulesPerHourInOneWatt => 3600e-6;

        protected override double MegawattsInOneWatt => 1e-6;

        protected override double GigawattsInOneWatt => 1e-9;

        protected override double TerawattsInOneWatt => 1e-12;

        protected override double PetawattsInOneWatt => 1e-15;

        protected override double JoulesPerHourInOneWatt => 3600;

        protected override double KilobritishThermalUnitsPerHourInOneWatt => 3.412141633e-3;

        protected override double BoilerHorsepowerInOneWatt => 1.0191082802547770700636942675159e-4;

        protected override double MegabritishThermalUnitsPerHourInOneWatt => 3.412141633e-6;

        protected override double BritishThermalUnitsPerHourInOneWatt => 3.412141633;

        protected override double ElectricalHorsepowerInOneWatt => 0.00134048257372654155495978552279;

        protected override double HydraulicHorsepowerInOneWatt => 0.00134102207184949258114167291719;

        protected override double MechanicalHorsepowerInOneWatt => 0.00134103984229371454625916935992;

        protected override double MetricHorsepowerInOneWatt => 0.00135962161730390432342679032425;

        [Fact]
        public void DurationTimesPowerEqualsEnergy()
        {
            Energy energy = Duration.FromSeconds(8.0) * Power.FromWatts(5.0);
            Assert.Equal(energy, Energy.FromJoules(40.0));
        }

        [Fact]
        public void PowerDividedByRotationalSpeedEqualsForce()
        {
            Torque torque = Power.FromWatts(15.0) / RotationalSpeed.FromRadiansPerSecond(3);
            Assert.Equal(torque, Torque.FromNewtonMeters(5));
        }

        [Fact]
        public void PowerDividedBySpeedEqualsForce()
        {
            Force force = Power.FromWatts(15.0) / Speed.FromMetersPerSecond(3);
            Assert.Equal(force, Force.FromNewtons(5));
        }

        [Fact]
        public void PowerDividedByTorqueEqualsRotationalSpeed()
        {
            RotationalSpeed rotationalSpeed = Power.FromWatts(15.0) / Torque.FromNewtonMeters(3);
            Assert.Equal(rotationalSpeed, RotationalSpeed.FromRadiansPerSecond(5));
        }

        [Fact]
        public void PowerTimesDurationEqualsEnergy()
        {
            Energy energy = Power.FromWatts(5.0) * Duration.FromSeconds(8.0);
            Assert.Equal(energy, Energy.FromJoules(40.0));
        }

        [Fact]
        public void PowerTimesTimeSpanEqualsEnergy()
        {
            Energy energy = Power.FromWatts(5.0) * TimeSpan.FromSeconds(8.0);
            Assert.Equal(energy, Energy.FromJoules(40.0));
        }

        [Fact]
        public void PowerTimesBrakeSpecificFuelConsumptionEqualsMassFlow()
        {
            MassFlow massFlow = Power.FromKilowatts(20.0 / 24.0 * 1e6 / 180.0) * BrakeSpecificFuelConsumption.FromGramsPerKiloWattHour(180.0);
            AssertEx.EqualTolerance(massFlow.TonnesPerDay, 20.0, 1e-11);
        }

        [Fact]
        public void PowerDividedByMassFlowEqualsSpecificEnergy()
        {
            SpecificEnergy specificEnergy = Power.FromWatts(15.0) / MassFlow.FromKilogramsPerSecond(3);
            Assert.Equal(specificEnergy, SpecificEnergy.FromJoulesPerKilogram(5));
        }

        [Fact]
        public void PowerDividedBySpecificEnergyEqualsMassFlow()
        {
            MassFlow massFlow = Power.FromWatts(15.0) / SpecificEnergy.FromJoulesPerKilogram(3);
            Assert.Equal(massFlow, MassFlow.FromKilogramsPerSecond(5));
        }

        [Fact]
        public void PowerDividedByElectricCurrentEqualsElectricPotential()
        {
            ElectricPotential u = Power.FromWatts(10) / ElectricCurrent.FromAmperes(2);
            Assert.Equal(5, u.Volts);
        }

        [Fact]
        public void PowerDividedByElectricPotentialEqualsElectricCurrent()
        {
            ElectricCurrent i = Power.FromWatts(20) / ElectricPotential.FromVolts(5);
            Assert.Equal(4, i.Amperes);
        }
    }
}<|MERGE_RESOLUTION|>--- conflicted
+++ resolved
@@ -24,12 +24,9 @@
 
         protected override double MilliwattsInOneWatt => 1e3;
 
-<<<<<<< HEAD
         protected override double DeciwattsInOneWatt => 1e1;
-=======
+
         protected override decimal TonsOfRefrigerationInOneWatt => 2.8434512332474516279184828026648e-4m;
-        protected override decimal WattsInOneWatt => 1;
->>>>>>> 0eff43e9
 
         protected override double WattsInOneWatt => 1;
 
