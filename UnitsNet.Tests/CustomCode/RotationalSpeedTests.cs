﻿// Copyright © 2007 by Initial Force AS.  All rights reserved.
// https://github.com/InitialForce/UnitsNet
// 
// Permission is hereby granted, free of charge, to any person obtaining a copy
// of this software and associated documentation files (the "Software"), to deal
// in the Software without restriction, including without limitation the rights
// to use, copy, modify, merge, publish, distribute, sublicense, and/or sell
// copies of the Software, and to permit persons to whom the Software is
// furnished to do so, subject to the following conditions:
// 
// The above copyright notice and this permission notice shall be included in
// all copies or substantial portions of the Software.
// 
// THE SOFTWARE IS PROVIDED "AS IS", WITHOUT WARRANTY OF ANY KIND, EXPRESS OR
// IMPLIED, INCLUDING BUT NOT LIMITED TO THE WARRANTIES OF MERCHANTABILITY,
// FITNESS FOR A PARTICULAR PURPOSE AND NONINFRINGEMENT. IN NO EVENT SHALL THE
// AUTHORS OR COPYRIGHT HOLDERS BE LIABLE FOR ANY CLAIM, DAMAGES OR OTHER
// LIABILITY, WHETHER IN AN ACTION OF CONTRACT, TORT OR OTHERWISE, ARISING FROM,
// OUT OF OR IN CONNECTION WITH THE SOFTWARE OR THE USE OR OTHER DEALINGS IN
// THE SOFTWARE.

using System;
using NUnit.Framework;

namespace UnitsNet.Tests.CustomCode
{

    public class RotationalSpeedTests : RotationalSpeedTestsBase
    {
<<<<<<< HEAD
        [Test]
        public void RotationalSpeedTimesTimeSpanEqualsAngle()
        {
            var angle = RotationalSpeed.FromRadiansPerSecond(10.0) * TimeSpan.FromSeconds(9.0);
            Assert.AreEqual(angle, Angle.FromRadians(90.0));
        }

        [Test]
        public void TimeSpanTimesRotationalSpeedEqualsAngle()
        {
            var angle = TimeSpan.FromSeconds(9.0) * RotationalSpeed.FromRadiansPerSecond(10.0) ;
            Assert.AreEqual(angle, Angle.FromRadians(90.0));
        }

        [Test]
        public void RotationalSpeedTimesDurationEqualsAngle()
        {
            var angle = RotationalSpeed.FromRadiansPerSecond(10.0) * Duration.FromSeconds(9.0);
            Assert.AreEqual(angle, Angle.FromRadians(90.0));
        }

        [Test]
        public void DurationTimesRotationalSpeedEqualsAngle()
        {
            var angle = Duration.FromSeconds(9.0) * RotationalSpeed.FromRadiansPerSecond(10.0);
            Assert.AreEqual(angle, Angle.FromRadians(90.0));
        }

        [Test]
        public void RotationalSpeedTimesForceEqualsPower()
        {
            var power = RotationalSpeed.FromRadiansPerSecond(10.0) * Force.FromNewtons(2.0);
            Assert.AreEqual(power, Power.FromWatts(20.0));
        }

        [Test]
        public void ForceTimesRotationalSpeedEqualsPower()
        {
            var power = Force.FromNewtons(2.0) * RotationalSpeed.FromRadiansPerSecond(10.0) ;
            Assert.AreEqual(power, Power.FromWatts(20.0));
        }

        protected override double RadiansPerSecondInOneRevolutionPerSecond
=======

        protected override double RadiansPerSecondInOneRadianPerSecond
>>>>>>> 0f3d8717
        {
            get { return 1; }
        }

        protected override double DeciradiansPerSecondInOneRadianPerSecond
        {
            get { return 1E1; }
        }

        protected override double CentiradiansPerSecondInOneRadianPerSecond
        {
            get { return 1E2; }
        }

        protected override double MilliradiansPerSecondInOneRadianPerSecond
        {
            get { return 1E3; }
        }

        protected override double MicroradiansPerSecondInOneRadianPerSecond
        {
            get { return 1E6; }
        }

        protected override double NanoradiansPerSecondInOneRadianPerSecond
        {
            get { return 1E9; }
        }

        protected override double RevolutionsPerMinuteInOneRadianPerSecond
        {
            get { return (60*1) / (2 * Math.PI); }
        }

        protected override double RevolutionsPerSecondInOneRadianPerSecond
        {
            get { return 1/(2*Math.PI); }
        }
    }
}<|MERGE_RESOLUTION|>--- conflicted
+++ resolved
@@ -27,7 +27,6 @@
 
     public class RotationalSpeedTests : RotationalSpeedTestsBase
     {
-<<<<<<< HEAD
         [Test]
         public void RotationalSpeedTimesTimeSpanEqualsAngle()
         {
@@ -70,19 +69,15 @@
             Assert.AreEqual(power, Power.FromWatts(20.0));
         }
 
-        protected override double RadiansPerSecondInOneRevolutionPerSecond
-=======
-
         protected override double RadiansPerSecondInOneRadianPerSecond
->>>>>>> 0f3d8717
         {
             get { return 1; }
         }
 
         protected override double DeciradiansPerSecondInOneRadianPerSecond
-        {
+            {
             get { return 1E1; }
-        }
+            }
 
         protected override double CentiradiansPerSecondInOneRadianPerSecond
         {
@@ -102,7 +97,7 @@
         protected override double NanoradiansPerSecondInOneRadianPerSecond
         {
             get { return 1E9; }
-        }
+    }
 
         protected override double RevolutionsPerMinuteInOneRadianPerSecond
         {
