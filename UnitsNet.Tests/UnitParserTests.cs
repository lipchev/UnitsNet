﻿// Licensed under MIT No Attribution, see LICENSE file at the root.
// Copyright 2013 Andreas Gullberg Larsen (andreas.larsen84@gmail.com). Maintained at https://github.com/angularsen/UnitsNet.

using System;
using System.Globalization;
using UnitsNet.Tests.CustomQuantities;
using UnitsNet.Units;
using Xunit;

namespace UnitsNet.Tests
{
    public class UnitParserTests
    {
        [Theory]
        [InlineData("m^^2", AreaUnit.SquareMeter)]
        [InlineData("cm^^2", AreaUnit.SquareCentimeter)]
        public void Parse_ReturnsUnitMappedByCustomAbbreviation(string customAbbreviation, AreaUnit expected)
        {
            var abbrevCache = new UnitAbbreviationsCache();
            abbrevCache.MapUnitToAbbreviation(expected, customAbbreviation);
            var parser = new UnitParser(abbrevCache);

            var actual = parser.Parse<AreaUnit>(customAbbreviation);

            Assert.Equal(expected, actual);
        }

        [Fact]
        public void Parse_AbbreviationCaseInsensitive_Lowercase_years()
        {
            var abbreviation = "years";
            var expected = DurationUnit.Year365;
            var parser = UnitsNetSetup.Default.UnitParser;

            var actual = parser.Parse<DurationUnit>(abbreviation);

            Assert.Equal(expected, actual);
        }

        [Fact]
        public void Parse_AbbreviationCaseInsensitive_Uppercase_Years()
        {
            var abbreviation = "Years";
            var expected = DurationUnit.Year365;
            var parser = UnitsNetSetup.Default.UnitParser;

            var actual = parser.Parse<DurationUnit>(abbreviation);

            Assert.Equal(expected, actual);
        }

        [Fact]
        public void Parse_GivenAbbreviationsThatAreAmbiguousWhenLowerCase_ReturnsCorrectUnit()
        {
            Assert.Equal(PressureUnit.Megabar, Pressure.ParseUnit("Mbar"));
            Assert.Equal(PressureUnit.Millibar, Pressure.ParseUnit("mbar"));
        }

        [Fact]
        public void Parse_NullAbbreviation_Throws_ArgumentNullException()
        {
            Assert.Throws<ArgumentNullException>(() => UnitsNetSetup.Default.UnitParser.Parse(null!, typeof(LengthUnit)));
        }

        [Fact]
        public void Parse_UnknownAbbreviationThrowsUnitNotFoundException()
        {
            Assert.Throws<UnitNotFoundException>(() => UnitsNetSetup.Default.UnitParser.Parse<AreaUnit>("nonexistingunit"));
        }

        [Theory]
        [InlineData("m", typeof(LengthUnit), LengthUnit.Meter)]
        [InlineData("m^1", typeof(LengthUnit), LengthUnit.Meter)]
        [InlineData("m²", typeof(AreaUnit), AreaUnit.SquareMeter)]
        [InlineData("m^2", typeof(AreaUnit), AreaUnit.SquareMeter)]
        [InlineData("m³", typeof(VolumeUnit), VolumeUnit.CubicMeter)]
        [InlineData("m^3", typeof(VolumeUnit), VolumeUnit.CubicMeter)]
        [InlineData("m⁴", typeof(AreaMomentOfInertiaUnit), AreaMomentOfInertiaUnit.MeterToTheFourth)]
        [InlineData("m^4", typeof(AreaMomentOfInertiaUnit), AreaMomentOfInertiaUnit.MeterToTheFourth)]
        [InlineData("K⁻¹", typeof(CoefficientOfThermalExpansionUnit), CoefficientOfThermalExpansionUnit.PerKelvin)]
        [InlineData("K^-1", typeof(CoefficientOfThermalExpansionUnit), CoefficientOfThermalExpansionUnit.PerKelvin)]
        [InlineData("kg·s⁻¹·m⁻²", typeof(MassFluxUnit), MassFluxUnit.KilogramPerSecondPerSquareMeter)]
        [InlineData("kg·s^-1·m^-2", typeof(MassFluxUnit), MassFluxUnit.KilogramPerSecondPerSquareMeter)]
        public void Parse_CanParseUnitsWithPowers(string unitAbbreviation, Type unitType, Enum resultUnitType)
        {
            Assert.Equal(resultUnitType, UnitsNetSetup.Default.UnitParser.Parse(unitAbbreviation, unitType));
        }

        [Theory]
        [InlineData("kg·s⁻¹·m⁻²", typeof(MassFluxUnit), MassFluxUnit.KilogramPerSecondPerSquareMeter)]
        [InlineData("kg*s⁻¹*m⁻²", typeof(MassFluxUnit), MassFluxUnit.KilogramPerSecondPerSquareMeter)]
        [InlineData("kg·s⁻¹*m⁻²", typeof(MassFluxUnit), MassFluxUnit.KilogramPerSecondPerSquareMeter)]
        public void Parse_CanParseMultiplySigns(string unitAbbreviation, Type unitType, Enum resultUnitType)
        {
            Assert.Equal(resultUnitType, UnitsNetSetup.Default.UnitParser.Parse(unitAbbreviation, unitType));
        }

        [Theory]
        [InlineData(" kg·s⁻¹·m⁻²", typeof(MassFluxUnit), MassFluxUnit.KilogramPerSecondPerSquareMeter)]
        [InlineData("kg·s⁻¹·m⁻² ", typeof(MassFluxUnit), MassFluxUnit.KilogramPerSecondPerSquareMeter)]
        [InlineData("k g · s ⁻ ¹ · m ⁻ ² ", typeof(MassFluxUnit), MassFluxUnit.KilogramPerSecondPerSquareMeter)]
        [InlineData("   k   g   ·   s   ⁻   ¹   ·   m   ⁻   ²   ", typeof(MassFluxUnit), MassFluxUnit.KilogramPerSecondPerSquareMeter)]
        public void Parse_CanParseWithWhitespacesInUnit(string unitAbbreviation, Type unitType, Enum resultUnitType)
        {
            Assert.Equal(resultUnitType, UnitsNetSetup.Default.UnitParser.Parse(unitAbbreviation, unitType));
        }

        [Fact]
        public void Parse_AmbiguousUnitsThrowsException()
        {
            // Act 1
            var exception1 = Assert.Throws<AmbiguousUnitParseException>(() => UnitsNetSetup.Default.UnitParser.Parse<LengthUnit>("pt"));

            // Act 2
            var exception2 = Assert.Throws<AmbiguousUnitParseException>(() => Length.Parse("1 pt", CultureInfo.InvariantCulture));

            // Assert
            Assert.Equal("""Cannot parse "pt" since it matches multiple units: DtpPoint ("pt"), PrinterPoint ("pt").""", exception1.Message);
            Assert.Equal("""Cannot parse "pt" since it matches multiple units: DtpPoint ("pt"), PrinterPoint ("pt").""", exception2.Message);
        }

        [Theory]
        [InlineData("ng", "en-US", MassUnit.Nanogram)]
        [InlineData("нг", "ru-RU", MassUnit.Nanogram)]
        [InlineData("g", "en-US", MassUnit.Gram)]
        [InlineData("г", "ru-RU", MassUnit.Gram)]
        [InlineData("kg", "en-US", MassUnit.Kilogram)]
        [InlineData("кг", "ru-RU", MassUnit.Kilogram)]
        [InlineData("kg", "ru-RU", MassUnit.Kilogram)] // should work with the "FallbackCulture"
        public void ParseMassUnit_GivenCulture(string str, string cultureName, Enum expectedUnit)
        {
            Assert.Equal(expectedUnit, UnitsNetSetup.Default.UnitParser.Parse<MassUnit>(str, CultureInfo.GetCultureInfo(cultureName)));
        }

        [Fact]
        public void Parse_MappedCustomUnit()
        {
            var unitAbbreviationsCache = new UnitAbbreviationsCache();
            unitAbbreviationsCache.MapUnitToAbbreviation(HowMuchUnit.Some, "fooh");
            var unitParser = new UnitParser(unitAbbreviationsCache);

            var parsedUnit = unitParser.Parse<HowMuchUnit>("fooh");

            Assert.Equal(HowMuchUnit.Some, parsedUnit);
        }
<<<<<<< HEAD
        
=======

>>>>>>> e627d7d6
        [Fact]
        public void Parse_LengthUnit_MM_ThrowsExceptionDescribingTheAmbiguity()
        {
            var ex = Assert.Throws<AmbiguousUnitParseException>(() => UnitsNetSetup.Default.UnitParser.Parse<LengthUnit>("MM"));
<<<<<<< HEAD
            Assert.Equal("""Cannot parse "MM" since it matches multiple units: Megameter ("Mm"), Millimeter ("mm").""", ex.Message);
        }
        
        [Fact]
        public void TryParse_WithNullAbbreviation_ReturnsFalse()
        {
            UnitParser unitParser = UnitsNetSetup.Default.UnitParser;
            Assert.Multiple(() =>
            {
                var success = unitParser.TryParse(null, out LengthUnit unit);
                Assert.False(success);
            }, () =>
            {
                var success = unitParser.TryParse(null, typeof(LengthUnit), out Enum? _);
                Assert.False(success);
            });
        }

        [Fact]
        public void TryParse_UnknownAbbreviation_ReturnsFalse()
        {
            Assert.False(UnitsNetSetup.Default.UnitParser.TryParse("nonexistingunit", out AreaUnit _));
        }

        [Fact]
        public void TryParse_WithAmbiguousUnits_ReturnsFalse()
        {
            UnitParser unitParser = UnitsNetSetup.Default.UnitParser;
            Assert.False(unitParser.TryParse("pt", CultureInfo.InvariantCulture, out LengthUnit _));
        }

        [Theory]
        [InlineData("ng", "en-US", MassUnit.Nanogram)]
        [InlineData("нг", "ru-RU", MassUnit.Nanogram)]
        [InlineData("g", "en-US", MassUnit.Gram)]
        [InlineData("г", "ru-RU", MassUnit.Gram)]
        [InlineData("kg", "en-US", MassUnit.Kilogram)]
        [InlineData("кг", "ru-RU", MassUnit.Kilogram)]
        [InlineData("kg", "ru-RU", MassUnit.Kilogram)] // should work with the "FallbackCulture"
        public void TryParseMassUnit_GivenCulture(string str, string cultureName, Enum expectedUnit)
        {
            var formatProvider = CultureInfo.GetCultureInfo(cultureName);
            UnitParser unitParser = UnitsNetSetup.Default.UnitParser;

            var success = unitParser.TryParse(str, formatProvider, out MassUnit unitParsed);

            Assert.True(success);
            Assert.Equal(expectedUnit, unitParsed);
        }
=======
            Assert.Contains("Cannot parse \"MM\" since it matched multiple units [Millimeter, Megameter] with case-insensitive comparison, but zero units with case-sensitive comparison. To resolve the ambiguity, pass a unit abbreviation with the correct casing.", ex.Message);
        }

>>>>>>> e627d7d6
    }
}<|MERGE_RESOLUTION|>--- conflicted
+++ resolved
@@ -143,19 +143,14 @@
 
             Assert.Equal(HowMuchUnit.Some, parsedUnit);
         }
-<<<<<<< HEAD
-        
-=======
-
->>>>>>> e627d7d6
+
         [Fact]
         public void Parse_LengthUnit_MM_ThrowsExceptionDescribingTheAmbiguity()
         {
             var ex = Assert.Throws<AmbiguousUnitParseException>(() => UnitsNetSetup.Default.UnitParser.Parse<LengthUnit>("MM"));
-<<<<<<< HEAD
             Assert.Equal("""Cannot parse "MM" since it matches multiple units: Megameter ("Mm"), Millimeter ("mm").""", ex.Message);
         }
-        
+
         [Fact]
         public void TryParse_WithNullAbbreviation_ReturnsFalse()
         {
@@ -202,10 +197,5 @@
             Assert.True(success);
             Assert.Equal(expectedUnit, unitParsed);
         }
-=======
-            Assert.Contains("Cannot parse \"MM\" since it matched multiple units [Millimeter, Megameter] with case-insensitive comparison, but zero units with case-sensitive comparison. To resolve the ambiguity, pass a unit abbreviation with the correct casing.", ex.Message);
-        }
-
->>>>>>> e627d7d6
     }
 }