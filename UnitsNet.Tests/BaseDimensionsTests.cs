﻿using System;
using System.Collections.Generic;
using Xunit;

namespace UnitsNet.Tests
{
    public class BaseDimensionsTests
    {
        [Fact]
<<<<<<< HEAD
        public void ConstructorImplementedCorrectly()
        {
            var baseDimensions = new BaseDimensions(1, 2, 3, 4, 5, 6, 7);

            Assert.True(baseDimensions.Length == 1);
            Assert.True(baseDimensions.Mass == 2);
            Assert.True(baseDimensions.Time == 3);
            Assert.True(baseDimensions.Current == 4);
            Assert.True(baseDimensions.Temperature == 5);
            Assert.True(baseDimensions.Amount == 6);
            Assert.True(baseDimensions.LuminousIntensity == 7);
        }

        [Theory]
        [InlineData(1, 0, 0, 0, 0, 0, 0)]
        [InlineData(0, 1, 0, 0, 0, 0, 0)]
        [InlineData(0, 0, 1, 0, 0, 0, 0)]
        [InlineData(0, 0, 0, 1, 0, 0, 0)]
        [InlineData(0, 0, 0, 0, 1, 0, 0)]
        [InlineData(0, 0, 0, 0, 0, 1, 0)]
        [InlineData(0, 0, 0, 0, 0, 0, 1)]
        public void IsBaseImplementedSuccessfully(int length, int mass, int time, int current, int temperature, int amount, int luminousIntensity)
        {
            var baseDimensions = new BaseDimensions(length, mass, time, current, temperature, amount, luminousIntensity);
            var derivedDimensions = new BaseDimensions(length * 2, mass * 2, time * 2, current * 2, temperature * 2, amount * 2, luminousIntensity * 2);

            Assert.True(baseDimensions.IsBase());
            Assert.False(derivedDimensions.IsBase());
        }

        [Theory]
        [InlineData(2, 0, 0, 0, 0, 0, 0)]
        [InlineData(0, 2, 0, 0, 0, 0, 0)]
        [InlineData(0, 0, 2, 0, 0, 0, 0)]
        [InlineData(0, 0, 0, 2, 0, 0, 0)]
        [InlineData(0, 0, 0, 0, 2, 0, 0)]
        [InlineData(0, 0, 0, 0, 0, 2, 0)]
        [InlineData(0, 0, 0, 0, 0, 0, 2)]
        public void IsDerivedImplementedSuccessfully(int length, int mass, int time, int current, int temperature, int amount, int luminousIntensity)
        {
            var baseDimensions = new BaseDimensions(length / 2, mass / 2, time / 2, current / 2, temperature / 2, amount / 2, luminousIntensity / 2);
            var derivedDimensions = new BaseDimensions(length, mass, time, current, temperature, amount, luminousIntensity);

            Assert.False(baseDimensions.IsDerived());
            Assert.True(derivedDimensions.IsDerived());
        }

        [Fact]
=======
>>>>>>> 1c02a3da
        public void EqualsWorksAsExpected()
        {
            var baseDimensions1 = new BaseDimensions(1, 2, 3, 4, 5, 6, 7);
            var baseDimensions2 = new BaseDimensions(1, 2, 3, 4, 5, 6, 7);

            Assert.True(baseDimensions1.Equals(baseDimensions2));
            Assert.True(baseDimensions2.Equals(baseDimensions1));

            Assert.False(baseDimensions1.Equals(null));
        }

        [Fact]
        public void EqualityOperatorsWorkAsExpected()
        {
            var baseDimensions1 = new BaseDimensions(1, 2, 3, 4, 5, 6, 7);
            var baseDimensions2 = new BaseDimensions(1, 2, 3, 4, 5, 6, 7);

            Assert.True(baseDimensions1 == baseDimensions2);
            Assert.True(baseDimensions2 == baseDimensions1);

            Assert.False(baseDimensions1 == null);
            Assert.False(null == baseDimensions1);

            Assert.False(baseDimensions2 == null);
            Assert.False(null == baseDimensions2);
        }

        [Fact]
        public void InequalityOperatorsWorkAsExpected()
        {
            var baseDimensions1 = new BaseDimensions(1, 2, 3, 4, 5, 6, 7);
            var baseDimensions2 = new BaseDimensions(7, 6, 5, 4, 3, 2, 1);

            Assert.True(baseDimensions1 != baseDimensions2);
            Assert.True(baseDimensions2 != baseDimensions1);

            Assert.True(baseDimensions1 != null);
            Assert.True(null != baseDimensions1);

            Assert.True(baseDimensions2 != null);
            Assert.True(null != baseDimensions2);
        }

        [Fact]
        public void MultiplyThrowsExceptionIfPassedNull()
        {
            var baseDimensions1 = new BaseDimensions(1, 0, 0, 0, 0, 0, 0);
            Assert.Throws<ArgumentNullException>(() => baseDimensions1.Multiply(null));
        }

        [Fact]
        public void DivideThrowsExceptionIfPassedNull()
        {
            var baseDimensions1 = new BaseDimensions(1, 0, 0, 0, 0, 0, 0);
            Assert.Throws<ArgumentNullException>(() => baseDimensions1.Divide(null));
        }

        [Fact]
        public void MultiplyOperatorThrowsExceptionWithNull()
        {
            var baseDimensions1 = new BaseDimensions(1, 0, 0, 0, 0, 0, 0);
            Assert.Throws<ArgumentNullException>(() => baseDimensions1 / null);
            Assert.Throws<ArgumentNullException>(() => null / baseDimensions1);
        }

        [Fact]
        public void DivideOperatorThrowsExceptionWithNull()
        {
            var baseDimensions1 = new BaseDimensions(1, 0, 0, 0, 0, 0, 0);
            Assert.Throws<ArgumentNullException>(() => baseDimensions1 * null);
            Assert.Throws<ArgumentNullException>(() => null * baseDimensions1);
        }

        [Fact]
        public void LengthDimensionsMultiplyCorrectly()
        {
            var baseDimensions1 = new BaseDimensions(1, 0, 0, 0, 0, 0, 0);
            var baseDimensions2 = new BaseDimensions(2, 0, 0, 0, 0, 0, 0);

            var result = baseDimensions1.Multiply(baseDimensions2);

            Assert.True(result.Length == 3);
            Assert.True(result.Mass == 0);
            Assert.True(result.Time == 0);
            Assert.True(result.Current == 0);
            Assert.True(result.Temperature == 0);
            Assert.True(result.Amount == 0);
            Assert.True(result.LuminousIntensity == 0);
        }

        [Fact]
        public void MassDimensionsMultiplyCorrectly()
        {
            var baseDimensions1 = new BaseDimensions(0, 2, 0, 0, 0, 0, 0);
            var baseDimensions2 = new BaseDimensions(0, 3, 0, 0, 0, 0, 0);

            var result = baseDimensions1.Multiply(baseDimensions2);

            Assert.True(result.Length == 0);
            Assert.True(result.Mass == 5);
            Assert.True(result.Time == 0);
            Assert.True(result.Current == 0);
            Assert.True(result.Temperature == 0);
            Assert.True(result.Amount == 0);
            Assert.True(result.LuminousIntensity == 0);
        }

        [Fact]
        public void TimeDimensionsMultiplyCorrectly()
        {
            var baseDimensions1 = new BaseDimensions(0, 0, 3, 0, 0, 0, 0);
            var baseDimensions2 = new BaseDimensions(0, 0, 4, 0, 0, 0, 0);

            var result = baseDimensions1.Multiply(baseDimensions2);

            Assert.True(result.Length == 0);
            Assert.True(result.Mass == 0);
            Assert.True(result.Time == 7);
            Assert.True(result.Current == 0);
            Assert.True(result.Temperature == 0);
            Assert.True(result.Amount == 0);
            Assert.True(result.LuminousIntensity == 0);
        }

        [Fact]
        public void CurrentDimensionsMultiplyCorrectly()
        {
            var baseDimensions1 = new BaseDimensions(0, 0, 0, 4, 0, 0, 0);
            var baseDimensions2 = new BaseDimensions(0, 0, 0, 5, 0, 0, 0);

            var result = baseDimensions1.Multiply(baseDimensions2);

            Assert.True(result.Length == 0);
            Assert.True(result.Mass == 0);
            Assert.True(result.Time == 0);
            Assert.True(result.Current == 9);
            Assert.True(result.Temperature == 0);
            Assert.True(result.Amount == 0);
            Assert.True(result.LuminousIntensity == 0);
        }

        [Fact]
        public void TemperatureDimensionsMultiplyCorrectly()
        {
            var baseDimensions1 = new BaseDimensions(0, 0, 0, 0, 5, 0, 0);
            var baseDimensions2 = new BaseDimensions(0, 0, 0, 0, 6, 0, 0);

            var result = baseDimensions1.Multiply(baseDimensions2);

            Assert.True(result.Length == 0);
            Assert.True(result.Mass == 0);
            Assert.True(result.Time == 0);
            Assert.True(result.Current == 0);
            Assert.True(result.Temperature == 11);
            Assert.True(result.Amount == 0);
            Assert.True(result.LuminousIntensity == 0);
        }

        [Fact]
        public void AmountDimensionsMultiplyCorrectly()
        {
            var baseDimensions1 = new BaseDimensions(0, 0, 0, 0, 0, 6, 0);
            var baseDimensions2 = new BaseDimensions(0, 0, 0, 0, 0, 7, 0);

            var result = baseDimensions1.Multiply(baseDimensions2);

            Assert.True(result.Length == 0);
            Assert.True(result.Mass == 0);
            Assert.True(result.Time == 0);
            Assert.True(result.Current == 0);
            Assert.True(result.Temperature == 0);
            Assert.True(result.Amount == 13);
            Assert.True(result.LuminousIntensity == 0);
        }

        [Fact]
        public void LuminousIntensityDimensionsMultiplyCorrectly()
        {
            var baseDimensions1 = new BaseDimensions(0, 0, 0, 0, 0, 0, 7);
            var baseDimensions2 = new BaseDimensions(0, 0, 0, 0, 0, 0, 8);

            var result = baseDimensions1.Multiply(baseDimensions2);

            Assert.True(result.Length == 0);
            Assert.True(result.Mass == 0);
            Assert.True(result.Time == 0);
            Assert.True(result.Current == 0);
            Assert.True(result.Temperature == 0);
            Assert.True(result.Amount == 0);
            Assert.True(result.LuminousIntensity == 15);
        }

        [Fact]
        public void LengthDimensionsDivideCorrectly()
        {
            var baseDimensions1 = new BaseDimensions(8, 0, 0, 0, 0, 0, 0);
            var baseDimensions2 = new BaseDimensions(7, 0, 0, 0, 0, 0, 0);

            var result = baseDimensions1.Divide(baseDimensions2);

            Assert.True(result.Length == 1);
            Assert.True(result.Mass == 0);
            Assert.True(result.Time == 0);
            Assert.True(result.Current == 0);
            Assert.True(result.Temperature == 0);
            Assert.True(result.Amount == 0);
            Assert.True(result.LuminousIntensity == 0);
        }

        [Fact]
        public void MassDimensionsDivideCorrectly()
        {
            var baseDimensions1 = new BaseDimensions(0, 7, 0, 0, 0, 0, 0);
            var baseDimensions2 = new BaseDimensions(0, 6, 0, 0, 0, 0, 0);

            var result = baseDimensions1.Divide(baseDimensions2);

            Assert.True(result.Length == 0);
            Assert.True(result.Mass == 1);
            Assert.True(result.Time == 0);
            Assert.True(result.Current == 0);
            Assert.True(result.Temperature == 0);
            Assert.True(result.Amount == 0);
            Assert.True(result.LuminousIntensity == 0);
        }

        [Fact]
        public void TimeDimensionsDivideCorrectly()
        {
            var baseDimensions1 = new BaseDimensions(0, 0, 6, 0, 0, 0, 0);
            var baseDimensions2 = new BaseDimensions(0, 0, 5, 0, 0, 0, 0);

            var result = baseDimensions1.Divide(baseDimensions2);

            Assert.True(result.Length == 0);
            Assert.True(result.Mass == 0);
            Assert.True(result.Time == 1);
            Assert.True(result.Current == 0);
            Assert.True(result.Temperature == 0);
            Assert.True(result.Amount == 0);
            Assert.True(result.LuminousIntensity == 0);
        }

        [Fact]
        public void CurrentDimensionsDivideCorrectly()
        {
            var baseDimensions1 = new BaseDimensions(0, 0, 0, 5, 0, 0, 0);
            var baseDimensions2 = new BaseDimensions(0, 0, 0, 4, 0, 0, 0);

            var result = baseDimensions1.Divide(baseDimensions2);

            Assert.True(result.Length == 0);
            Assert.True(result.Mass == 0);
            Assert.True(result.Time == 0);
            Assert.True(result.Current == 1);
            Assert.True(result.Temperature == 0);
            Assert.True(result.Amount == 0);
            Assert.True(result.LuminousIntensity == 0);
        }

        [Fact]
        public void TemperatureDimensionsDivideCorrectly()
        {
            var baseDimensions1 = new BaseDimensions(0, 0, 0, 0, 4, 0, 0);
            var baseDimensions2 = new BaseDimensions(0, 0, 0, 0, 3, 0, 0);

            var result = baseDimensions1.Divide(baseDimensions2);

            Assert.True(result.Length == 0);
            Assert.True(result.Mass == 0);
            Assert.True(result.Time == 0);
            Assert.True(result.Current == 0);
            Assert.True(result.Temperature == 1);
            Assert.True(result.Amount == 0);
            Assert.True(result.LuminousIntensity == 0);
        }

        [Fact]
        public void AmountDimensionsDivideCorrectly()
        {
            var baseDimensions1 = new BaseDimensions(0, 0, 0, 0, 0, 3, 0);
            var baseDimensions2 = new BaseDimensions(0, 0, 0, 0, 0, 2, 0);

            var result = baseDimensions1.Divide(baseDimensions2);

            Assert.True(result.Length == 0);
            Assert.True(result.Mass == 0);
            Assert.True(result.Time == 0);
            Assert.True(result.Current == 0);
            Assert.True(result.Temperature == 0);
            Assert.True(result.Amount == 1);
            Assert.True(result.LuminousIntensity == 0);
        }

        [Fact]
        public void LuminousIntensityDimensionsDivideCorrectly()
        {
            var baseDimensions1 = new BaseDimensions(0, 0, 0, 0, 0, 0, 2);
            var baseDimensions2 = new BaseDimensions(0, 0, 0, 0, 0, 0, 1);

            var result = baseDimensions1.Divide(baseDimensions2);

            Assert.True(result.Length == 0);
            Assert.True(result.Mass == 0);
            Assert.True(result.Time == 0);
            Assert.True(result.Current == 0);
            Assert.True(result.Temperature == 0);
            Assert.True(result.Amount == 0);
            Assert.True(result.LuminousIntensity == 1);
        }

        [Fact]
        public void CheckBaseDimensionDivisionWithSpeedEqualsDistanceDividedByTimeOnStaticProperty()
        {
            var calculatedDimensions = Length.BaseDimensions.Divide(Duration.BaseDimensions);
            Assert.True(calculatedDimensions == Speed.BaseDimensions);
        }

        [Fact]
        public void CheckBaseDimensionDivisionWithSpeedEqualsDistanceDividedByTimeOnInstanceProperty()
        {
            var length = Length.FromKilometers(100);
            var duration = Duration.FromHours(1);

            var calculatedDimensions = length.Dimensions.Divide(duration.Dimensions);
            Assert.True(calculatedDimensions == Speed.BaseDimensions);
        }

        [Fact]
        public void CheckBaseDimensionMultiplicationWithForceEqualsMassTimesAccelerationOnStaticProperty()
        {
            var calculatedDimensions = Mass.BaseDimensions.Multiply(Acceleration.BaseDimensions);
            Assert.True(calculatedDimensions == Force.BaseDimensions);
        }

        [Fact]
        public void CheckBaseDimensionMultiplicationWithForceEqualsMassTimesAccelerationOnInstanceProperty()
        {
            var mass = Mass.FromPounds(205);
            var acceleration = Acceleration.FromMetersPerSecondSquared(9.8);

            var calculatedDimensions = mass.Dimensions.Multiply(acceleration.Dimensions);
            Assert.True(calculatedDimensions == Force.BaseDimensions);
        }

#if !WINDOWS_UWP
        [Fact]
        public void EqualityWorksAsExpectedWithOperatorOverloads()
        {
            var baseDimensions1 = new BaseDimensions(1, 2, 3, 4, 5, 6, 7);
            var baseDimensions2 = new BaseDimensions(1, 2, 3, 4, 5, 6, 7);

            Assert.True(baseDimensions1 == baseDimensions2);
            Assert.True(baseDimensions2 == baseDimensions1);
        }

        [Fact]
        public void LengthDimensionsMultiplyCorrectlyWithOperatorOverloads()
        {
            var baseDimensions1 = new BaseDimensions(1, 0, 0, 0, 0, 0, 0);
            var baseDimensions2 = new BaseDimensions(2, 0, 0, 0, 0, 0, 0);

            var result = baseDimensions1 * baseDimensions2;

            Assert.True(result.Length == 3);
            Assert.True(result.Mass == 0);
            Assert.True(result.Time == 0);
            Assert.True(result.Current == 0);
            Assert.True(result.Temperature == 0);
            Assert.True(result.Amount == 0);
            Assert.True(result.LuminousIntensity == 0);
        }

        [Fact]
        public void MassDimensionsMultiplyCorrectlyWithOperatorOverloads()
        {
            var baseDimensions1 = new BaseDimensions(0, 2, 0, 0, 0, 0, 0);
            var baseDimensions2 = new BaseDimensions(0, 3, 0, 0, 0, 0, 0);

            var result = baseDimensions1 * baseDimensions2;

            Assert.True(result.Length == 0);
            Assert.True(result.Mass == 5);
            Assert.True(result.Time == 0);
            Assert.True(result.Current == 0);
            Assert.True(result.Temperature == 0);
            Assert.True(result.Amount == 0);
            Assert.True(result.LuminousIntensity == 0);
        }

        [Fact]
        public void TimeDimensionsMultiplyCorrectlyWithOperatorOverloads()
        {
            var baseDimensions1 = new BaseDimensions(0, 0, 3, 0, 0, 0, 0);
            var baseDimensions2 = new BaseDimensions(0, 0, 4, 0, 0, 0, 0);

            var result = baseDimensions1 * baseDimensions2;

            Assert.True(result.Length == 0);
            Assert.True(result.Mass == 0);
            Assert.True(result.Time == 7);
            Assert.True(result.Current == 0);
            Assert.True(result.Temperature == 0);
            Assert.True(result.Amount == 0);
            Assert.True(result.LuminousIntensity == 0);
        }

        [Fact]
        public void CurrentDimensionsMultiplyCorrectlyWithOperatorOverloads()
        {
            var baseDimensions1 = new BaseDimensions(0, 0, 0, 4, 0, 0, 0);
            var baseDimensions2 = new BaseDimensions(0, 0, 0, 5, 0, 0, 0);

            var result = baseDimensions1 * baseDimensions2;

            Assert.True(result.Length == 0);
            Assert.True(result.Mass == 0);
            Assert.True(result.Time == 0);
            Assert.True(result.Current == 9);
            Assert.True(result.Temperature == 0);
            Assert.True(result.Amount == 0);
            Assert.True(result.LuminousIntensity == 0);
        }

        [Fact]
        public void TemperatureDimensionsMultiplyCorrectlyWithOperatorOverloads()
        {
            var baseDimensions1 = new BaseDimensions(0, 0, 0, 0, 5, 0, 0);
            var baseDimensions2 = new BaseDimensions(0, 0, 0, 0, 6, 0, 0);

            var result = baseDimensions1 * baseDimensions2;

            Assert.True(result.Length == 0);
            Assert.True(result.Mass == 0);
            Assert.True(result.Time == 0);
            Assert.True(result.Current == 0);
            Assert.True(result.Temperature == 11);
            Assert.True(result.Amount == 0);
            Assert.True(result.LuminousIntensity == 0);
        }

        [Fact]
        public void AmountDimensionsMultiplyCorrectlyWithOperatorOverloads()
        {
            var baseDimensions1 = new BaseDimensions(0, 0, 0, 0, 0, 6, 0);
            var baseDimensions2 = new BaseDimensions(0, 0, 0, 0, 0, 7, 0);

            var result = baseDimensions1 * baseDimensions2;

            Assert.True(result.Length == 0);
            Assert.True(result.Mass == 0);
            Assert.True(result.Time == 0);
            Assert.True(result.Current == 0);
            Assert.True(result.Temperature == 0);
            Assert.True(result.Amount == 13);
            Assert.True(result.LuminousIntensity == 0);
        }

        [Fact]
        public void LuminousIntensityDimensionsMultiplyCorrectlyWithOperatorOverloads()
        {
            var baseDimensions1 = new BaseDimensions(0, 0, 0, 0, 0, 0, 7);
            var baseDimensions2 = new BaseDimensions(0, 0, 0, 0, 0, 0, 8);

            var result = baseDimensions1 * baseDimensions2;

            Assert.True(result.Length == 0);
            Assert.True(result.Mass == 0);
            Assert.True(result.Time == 0);
            Assert.True(result.Current == 0);
            Assert.True(result.Temperature == 0);
            Assert.True(result.Amount == 0);
            Assert.True(result.LuminousIntensity == 15);
        }

        [Fact]
        public void LengthDimensionsDivideCorrectlyWithOperatorOverloads()
        {
            var baseDimensions1 = new BaseDimensions(8, 0, 0, 0, 0, 0, 0);
            var baseDimensions2 = new BaseDimensions(7, 0, 0, 0, 0, 0, 0);

            var result = baseDimensions1 / baseDimensions2;

            Assert.True(result.Length == 1);
            Assert.True(result.Mass == 0);
            Assert.True(result.Time == 0);
            Assert.True(result.Current == 0);
            Assert.True(result.Temperature == 0);
            Assert.True(result.Amount == 0);
            Assert.True(result.LuminousIntensity == 0);
        }

        [Fact]
        public void MassDimensionsDivideCorrectlyWithOperatorOverloads()
        {
            var baseDimensions1 = new BaseDimensions(0, 7, 0, 0, 0, 0, 0);
            var baseDimensions2 = new BaseDimensions(0, 6, 0, 0, 0, 0, 0);

            var result = baseDimensions1 / baseDimensions2;

            Assert.True(result.Length == 0);
            Assert.True(result.Mass == 1);
            Assert.True(result.Time == 0);
            Assert.True(result.Current == 0);
            Assert.True(result.Temperature == 0);
            Assert.True(result.Amount == 0);
            Assert.True(result.LuminousIntensity == 0);
        }

        [Fact]
        public void TimeDimensionsDivideCorrectlyWithOperatorOverloads()
        {
            var baseDimensions1 = new BaseDimensions(0, 0, 6, 0, 0, 0, 0);
            var baseDimensions2 = new BaseDimensions(0, 0, 5, 0, 0, 0, 0);

            var result = baseDimensions1 / baseDimensions2;

            Assert.True(result.Length == 0);
            Assert.True(result.Mass == 0);
            Assert.True(result.Time == 1);
            Assert.True(result.Current == 0);
            Assert.True(result.Temperature == 0);
            Assert.True(result.Amount == 0);
            Assert.True(result.LuminousIntensity == 0);
        }

        [Fact]
        public void CurrentDimensionsDivideCorrectlyWithOperatorOverloads()
        {
            var baseDimensions1 = new BaseDimensions(0, 0, 0, 5, 0, 0, 0);
            var baseDimensions2 = new BaseDimensions(0, 0, 0, 4, 0, 0, 0);

            var result = baseDimensions1 / baseDimensions2;

            Assert.True(result.Length == 0);
            Assert.True(result.Mass == 0);
            Assert.True(result.Time == 0);
            Assert.True(result.Current == 1);
            Assert.True(result.Temperature == 0);
            Assert.True(result.Amount == 0);
            Assert.True(result.LuminousIntensity == 0);
        }

        [Fact]
        public void TemperatureDimensionsDivideCorrectlyWithOperatorOverloads()
        {
            var baseDimensions1 = new BaseDimensions(0, 0, 0, 0, 4, 0, 0);
            var baseDimensions2 = new BaseDimensions(0, 0, 0, 0, 3, 0, 0);

            var result = baseDimensions1 / baseDimensions2;

            Assert.True(result.Length == 0);
            Assert.True(result.Mass == 0);
            Assert.True(result.Time == 0);
            Assert.True(result.Current == 0);
            Assert.True(result.Temperature == 1);
            Assert.True(result.Amount == 0);
            Assert.True(result.LuminousIntensity == 0);
        }

        [Fact]
        public void AmountDimensionsDivideCorrectlyWithOperatorOverloads()
        {
            var baseDimensions1 = new BaseDimensions(0, 0, 0, 0, 0, 3, 0);
            var baseDimensions2 = new BaseDimensions(0, 0, 0, 0, 0, 2, 0);

            var result = baseDimensions1 / baseDimensions2;

            Assert.True(result.Length == 0);
            Assert.True(result.Mass == 0);
            Assert.True(result.Time == 0);
            Assert.True(result.Current == 0);
            Assert.True(result.Temperature == 0);
            Assert.True(result.Amount == 1);
            Assert.True(result.LuminousIntensity == 0);
        }

        [Fact]
        public void LuminousIntensityDimensionsDivideCorrectlyWithOperatorOverloads()
        {
            var baseDimensions1 = new BaseDimensions(0, 0, 0, 0, 0, 0, 2);
            var baseDimensions2 = new BaseDimensions(0, 0, 0, 0, 0, 0, 1);

            var result = baseDimensions1 / baseDimensions2;

            Assert.True(result.Length == 0);
            Assert.True(result.Mass == 0);
            Assert.True(result.Time == 0);
            Assert.True(result.Current == 0);
            Assert.True(result.Temperature == 0);
            Assert.True(result.Amount == 0);
            Assert.True(result.LuminousIntensity == 1);
        }

        [Fact]
        public void CheckBaseDimensionDivisionWithSpeedEqualsDistanceDividedByTimeOnStaticPropertyWithOperatorOverloads()
        {
            var calculatedDimensions = Length.BaseDimensions / Duration.BaseDimensions;
            Assert.True(calculatedDimensions == Speed.BaseDimensions);
        }

        [Fact]
        public void CheckBaseDimensionDivisionWithSpeedEqualsDistanceDividedByTimeOnInstancePropertyWithOperatorOverloads()
        {
            var length = Length.FromKilometers(100);
            var duration = Duration.FromHours(1);

            var calculatedDimensions = length.Dimensions / duration.Dimensions;
            Assert.True(calculatedDimensions == Speed.BaseDimensions);
        }

        [Fact]
        public void CheckBaseDimensionMultiplicationWithForceEqualsMassTimesAccelerationOnStaticPropertyWithOperatorOverloads()
        {
            var calculatedDimensions = Mass.BaseDimensions * Acceleration.BaseDimensions;
            Assert.True(calculatedDimensions == Force.BaseDimensions);
        }

        [Fact]
        public void CheckBaseDimensionMultiplicationWithForceEqualsMassTimesAccelerationOnInstancePropertyWithOperatorOverloads()
        {
            var mass = Mass.FromPounds(205);
            var acceleration = Acceleration.FromMetersPerSecondSquared(9.8);

            var calculatedDimensions = mass.Dimensions * acceleration.Dimensions;
            Assert.True(calculatedDimensions == Force.BaseDimensions);
        }
#endif

        [Fact]
        public void CheckToStringUsingMolarEntropy()
        {
            Assert.Equal("[Length]^2[Mass][Time]^-2[Temperature][Amount]", MolarEntropy.BaseDimensions.ToString());
        }

        [Fact]
        public void GetHashCodeWorksProperly()
        {
            var baseDimensions1 = new BaseDimensions(1, 2, 3, 4, 5, 6, 7);
            var baseDimensions2 = new BaseDimensions(7, 6, 5, 4, 3, 2, 1);
            var baseDimensions3 = new BaseDimensions(1, 2, 3, 4, 5, 6, 7);

            var hashSet = new HashSet<BaseDimensions>();

            hashSet.Add(baseDimensions1);
            Assert.True(hashSet.Contains(baseDimensions1));

            hashSet.Add(baseDimensions2);
            Assert.True(hashSet.Contains(baseDimensions2));

            // Should be the same as baseDimensions1
            Assert.True(hashSet.Contains(baseDimensions3));

            Assert.True(baseDimensions1.GetHashCode() != baseDimensions2.GetHashCode());
            Assert.True(baseDimensions1.GetHashCode() == baseDimensions3.GetHashCode());
        }
    }
}<|MERGE_RESOLUTION|>--- conflicted
+++ resolved
@@ -7,7 +7,6 @@
     public class BaseDimensionsTests
     {
         [Fact]
-<<<<<<< HEAD
         public void ConstructorImplementedCorrectly()
         {
             var baseDimensions = new BaseDimensions(1, 2, 3, 4, 5, 6, 7);
@@ -56,8 +55,6 @@
         }
 
         [Fact]
-=======
->>>>>>> 1c02a3da
         public void EqualsWorksAsExpected()
         {
             var baseDimensions1 = new BaseDimensions(1, 2, 3, 4, 5, 6, 7);
