--- conflicted
+++ resolved
@@ -84,21 +84,6 @@
         }
 
         [Fact]
-        public void Ctor_SIUnitSystem_ThrowsArgumentExceptionIfNotSupported()
-        {
-            Func<object> TestCode = () => new RotationalAcceleration(value: 1, unitSystem: UnitSystem.SI);
-            if (SupportsSIUnitSystem)
-            {
-                var quantity = (RotationalAcceleration) TestCode();
-                Assert.Equal(1, quantity.Value);
-            }
-            else
-            {
-                Assert.Throws<ArgumentException>(TestCode);
-            }
-        }
-
-        [Fact]
         public void Ctor_UnitSystem_ThrowsArgumentExceptionIfNotSupported()
         {
             Assert.Throws<ArgumentException>(() => new RotationalAcceleration(1, UnitSystem.SI));
@@ -189,7 +174,6 @@
         }
 
         [Fact]
-<<<<<<< HEAD
         public void As_UnitSystem_ThrowsArgumentExceptionIfNotSupported()
         {
             var radianpersecondsquared = RotationalAcceleration.FromRadiansPerSecondSquared(1);
@@ -209,22 +193,6 @@
             var radianpersecondsquared = RotationalAcceleration.FromRadiansPerSecondSquared(1);
  
             Assert.Throws<ArgumentNullException>(() => radianpersecondsquared.As(null));
-=======
-        public void As_SIUnitSystem_ThrowsArgumentExceptionIfNotSupported()
-        {
-            var quantity = new RotationalAcceleration(value: 1, unit: RotationalAcceleration.BaseUnit);
-            Func<object> AsWithSIUnitSystem = () => quantity.As(UnitSystem.SI);
-
-            if (SupportsSIUnitSystem)
-            {
-                var value = (double) AsWithSIUnitSystem();
-                Assert.Equal(1, value);
-            }
-            else
-            {
-                Assert.Throws<ArgumentException>(AsWithSIUnitSystem);
-            }
->>>>>>> 8e1a459f
         }
 
         [Fact]
@@ -250,7 +218,6 @@
         }
 
         [Fact]
-<<<<<<< HEAD
         public void To_UnitSystem_ThrowsArgumentExceptionIfNotSupported()
         {
             var radianpersecondsquared = RotationalAcceleration.FromRadiansPerSecondSquared(1);
@@ -270,12 +237,13 @@
             var radianpersecondsquared = RotationalAcceleration.FromRadiansPerSecondSquared(1);
  
             Assert.Throws<ArgumentNullException>(() => radianpersecondsquared.ToUnit(null));
-=======
+        }
+
+        [Fact]
         public void ToBaseUnit_ReturnsQuantityWithBaseUnit()
         {
             var quantityInBaseUnit = RotationalAcceleration.FromRadiansPerSecondSquared(1).ToBaseUnit();
             Assert.Equal(RotationalAcceleration.BaseUnit, quantityInBaseUnit.Unit);
->>>>>>> 8e1a459f
         }
 
         [Fact]
