﻿//------------------------------------------------------------------------------
// <auto-generated>
//     This code was generated by \generate-code.bat.
//
//     Changes to this file will be lost when the code is regenerated.
//     The build server regenerates the code before each build and a pre-build
//     step will regenerate the code on each local build.
//
//     See https://github.com/angularsen/UnitsNet/wiki/Adding-a-New-Unit for how to add or edit units.
//
//     Add CustomCode\Quantities\MyQuantity.extra.cs files to add code to generated quantities.
//     Add UnitDefinitions\MyQuantity.json and run generate-code.bat to generate new units or quantities.
//
// </auto-generated>
//------------------------------------------------------------------------------

// Licensed under MIT No Attribution, see LICENSE file at the root.
// Copyright 2013 Andreas Gullberg Larsen (andreas.larsen84@gmail.com). Maintained at https://github.com/angularsen/UnitsNet.

using System;
using System.Globalization;
using System.Linq;
using System.Threading;
using UnitsNet.Tests.TestsBase;
using UnitsNet.Units;
using Xunit;

// Disable build warning CS1718: Comparison made to same variable; did you mean to compare something else?
#pragma warning disable 1718

// ReSharper disable once CheckNamespace
namespace UnitsNet.Tests
{
    /// <summary>
    /// Test of ElectricCurrentDensity.
    /// </summary>
// ReSharper disable once PartialTypeWithSinglePart
    public abstract partial class ElectricCurrentDensityTestsBase : QuantityTestsBase
    {
        protected abstract double AmperesPerSquareFootInOneAmperePerSquareMeter { get; }
        protected abstract double AmperesPerSquareInchInOneAmperePerSquareMeter { get; }
        protected abstract double AmperesPerSquareMeterInOneAmperePerSquareMeter { get; }

// ReSharper disable VirtualMemberNeverOverriden.Global
        protected virtual double AmperesPerSquareFootTolerance { get { return 1e-5; } }
        protected virtual double AmperesPerSquareInchTolerance { get { return 1e-5; } }
        protected virtual double AmperesPerSquareMeterTolerance { get { return 1e-5; } }
// ReSharper restore VirtualMemberNeverOverriden.Global

        [Fact]
        public void Ctor_WithUndefinedUnit_ThrowsArgumentException()
        {
            Assert.Throws<ArgumentException>(() => new ElectricCurrentDensity((double)0.0, ElectricCurrentDensityUnit.Undefined));
        }

        [Fact]
        public void DefaultCtor_ReturnsQuantityWithZeroValueAndBaseUnit()
        {
            var quantity = new ElectricCurrentDensity();
            Assert.Equal(0, quantity.Value);
            Assert.Equal(ElectricCurrentDensityUnit.AmperePerSquareMeter, quantity.Unit);
        }


        [Fact]
        public void Ctor_WithInfinityValue_ThrowsArgumentException()
        {
            Assert.Throws<ArgumentException>(() => new ElectricCurrentDensity(double.PositiveInfinity, ElectricCurrentDensityUnit.AmperePerSquareMeter));
            Assert.Throws<ArgumentException>(() => new ElectricCurrentDensity(double.NegativeInfinity, ElectricCurrentDensityUnit.AmperePerSquareMeter));
        }

        [Fact]
        public void Ctor_WithNaNValue_ThrowsArgumentException()
        {
            Assert.Throws<ArgumentException>(() => new ElectricCurrentDensity(double.NaN, ElectricCurrentDensityUnit.AmperePerSquareMeter));
        }

        [Fact]
        public void Ctor_NullAsUnitSystem_ThrowsArgumentNullException()
        {
            Assert.Throws<ArgumentNullException>(() => new ElectricCurrentDensity(value: 1, unitSystem: null));
        }

        [Fact]
        public void Ctor_SIUnitSystem_ThrowsArgumentExceptionIfNotSupported()
        {
            Func<object> TestCode = () => new ElectricCurrentDensity(value: 1, unitSystem: UnitSystem.SI);
            if (SupportsSIUnitSystem)
            {
                var quantity = (ElectricCurrentDensity) TestCode();
                Assert.Equal(1, quantity.Value);
            }
            else
            {
                Assert.Throws<ArgumentException>(TestCode);
            }
        }

        [Fact]
        public void Ctor_UnitSystem_ThrowsArgumentExceptionIfNotSupported()
        {
            Assert.Throws<ArgumentException>(() => new ElectricCurrentDensity(1, UnitSystem.SI));
            Assert.Throws<ArgumentException>(() => new ElectricCurrentDensity(1, UnitSystem.CGS));
            Assert.Throws<ArgumentException>(() => new ElectricCurrentDensity(1, UnitSystem.BI));
            Assert.Throws<ArgumentException>(() => new ElectricCurrentDensity(1, UnitSystem.EE));
            Assert.Throws<ArgumentException>(() => new ElectricCurrentDensity(1, UnitSystem.USC));
            Assert.Throws<ArgumentException>(() => new ElectricCurrentDensity(1, UnitSystem.FPS));
            Assert.Throws<ArgumentException>(() => new ElectricCurrentDensity(1, UnitSystem.Astronomical));
        }

        [Fact]
        public void Ctor_WithNullUnitSystem_ThrowsArgumentNullException()
        {
            Assert.Throws<ArgumentNullException>(() => new ElectricCurrentDensity(1, null));
        }

        public void ElectricCurrentDensity_QuantityInfo_ReturnsQuantityInfoDescribingQuantity()
        {
            var quantity = new ElectricCurrentDensity(1, ElectricCurrentDensityUnit.AmperePerSquareMeter);

            QuantityInfo<ElectricCurrentDensityUnit> quantityInfo = quantity.QuantityInfo;

            Assert.Equal(ElectricCurrentDensity.Zero, quantityInfo.Zero);
            Assert.Equal("ElectricCurrentDensity", quantityInfo.Name);
            Assert.Equal(QuantityType.ElectricCurrentDensity, quantityInfo.QuantityType);

            var units = EnumUtils.GetEnumValues<ElectricCurrentDensityUnit>().Except(new[] {ElectricCurrentDensityUnit.Undefined}).ToArray();
            var unitNames = units.Select(x => x.ToString());

            // Obsolete members
            Assert.Equal(units, quantityInfo.Units);
            Assert.Equal(unitNames, quantityInfo.UnitNames);
        }

        [Fact]
        public void AmperePerSquareMeterToElectricCurrentDensityUnits()
        {
            ElectricCurrentDensity amperepersquaremeter = ElectricCurrentDensity.FromAmperesPerSquareMeter(1);
            AssertEx.EqualTolerance(AmperesPerSquareFootInOneAmperePerSquareMeter, amperepersquaremeter.AmperesPerSquareFoot, AmperesPerSquareFootTolerance);
            AssertEx.EqualTolerance(AmperesPerSquareInchInOneAmperePerSquareMeter, amperepersquaremeter.AmperesPerSquareInch, AmperesPerSquareInchTolerance);
            AssertEx.EqualTolerance(AmperesPerSquareMeterInOneAmperePerSquareMeter, amperepersquaremeter.AmperesPerSquareMeter, AmperesPerSquareMeterTolerance);
        }

        [Fact]
        public void From_ValueAndUnit_ReturnsQuantityWithSameValueAndUnit()
        {
            var quantity00 = ElectricCurrentDensity.From(1, ElectricCurrentDensityUnit.AmperePerSquareFoot);
            AssertEx.EqualTolerance(1, quantity00.AmperesPerSquareFoot, AmperesPerSquareFootTolerance);
            Assert.Equal(ElectricCurrentDensityUnit.AmperePerSquareFoot, quantity00.Unit);

            var quantity01 = ElectricCurrentDensity.From(1, ElectricCurrentDensityUnit.AmperePerSquareInch);
            AssertEx.EqualTolerance(1, quantity01.AmperesPerSquareInch, AmperesPerSquareInchTolerance);
            Assert.Equal(ElectricCurrentDensityUnit.AmperePerSquareInch, quantity01.Unit);

            var quantity02 = ElectricCurrentDensity.From(1, ElectricCurrentDensityUnit.AmperePerSquareMeter);
            AssertEx.EqualTolerance(1, quantity02.AmperesPerSquareMeter, AmperesPerSquareMeterTolerance);
            Assert.Equal(ElectricCurrentDensityUnit.AmperePerSquareMeter, quantity02.Unit);

        }

        [Fact]
        public void FromAmperesPerSquareMeter_WithInfinityValue_ThrowsArgumentException()
        {
            Assert.Throws<ArgumentException>(() => ElectricCurrentDensity.FromAmperesPerSquareMeter(double.PositiveInfinity));
            Assert.Throws<ArgumentException>(() => ElectricCurrentDensity.FromAmperesPerSquareMeter(double.NegativeInfinity));
        }

        [Fact]
        public void FromAmperesPerSquareMeter_WithNanValue_ThrowsArgumentException()
        {
            Assert.Throws<ArgumentException>(() => ElectricCurrentDensity.FromAmperesPerSquareMeter(double.NaN));
        }

        [Fact]
        public void As()
        {
            var amperepersquaremeter = ElectricCurrentDensity.FromAmperesPerSquareMeter(1);
            AssertEx.EqualTolerance(AmperesPerSquareFootInOneAmperePerSquareMeter, amperepersquaremeter.As(ElectricCurrentDensityUnit.AmperePerSquareFoot), AmperesPerSquareFootTolerance);
            AssertEx.EqualTolerance(AmperesPerSquareInchInOneAmperePerSquareMeter, amperepersquaremeter.As(ElectricCurrentDensityUnit.AmperePerSquareInch), AmperesPerSquareInchTolerance);
            AssertEx.EqualTolerance(AmperesPerSquareMeterInOneAmperePerSquareMeter, amperepersquaremeter.As(ElectricCurrentDensityUnit.AmperePerSquareMeter), AmperesPerSquareMeterTolerance);
        }

        [Fact]
<<<<<<< HEAD
        public void As_UnitSystem_ThrowsArgumentExceptionIfNotSupported()
        {
            var amperepersquaremeter = ElectricCurrentDensity.FromAmperesPerSquareMeter(1);

            Assert.Throws<ArgumentException>(() => amperepersquaremeter.As(UnitSystem.SI));
            Assert.Throws<ArgumentException>(() => amperepersquaremeter.As(UnitSystem.CGS));
            Assert.Throws<ArgumentException>(() => amperepersquaremeter.As(UnitSystem.BI));
            Assert.Throws<ArgumentException>(() => amperepersquaremeter.As(UnitSystem.EE));
            Assert.Throws<ArgumentException>(() => amperepersquaremeter.As(UnitSystem.USC));
            Assert.Throws<ArgumentException>(() => amperepersquaremeter.As(UnitSystem.FPS));
            Assert.Throws<ArgumentException>(() => amperepersquaremeter.As(UnitSystem.Astronomical));
        }

        [Fact]
        public void As_WithNullUnitSystem_ThrowsArgumentNullException()
        {
            var amperepersquaremeter = ElectricCurrentDensity.FromAmperesPerSquareMeter(1);
 
            Assert.Throws<ArgumentNullException>(() => amperepersquaremeter.As(null));
=======
        public void As_SIUnitSystem_ThrowsArgumentExceptionIfNotSupported()
        {
            var quantity = new ElectricCurrentDensity(value: 1, unit: ElectricCurrentDensity.BaseUnit);
            Func<object> AsWithSIUnitSystem = () => quantity.As(UnitSystem.SI);

            if (SupportsSIUnitSystem)
            {
                var value = (double) AsWithSIUnitSystem();
                Assert.Equal(1, value);
            }
            else
            {
                Assert.Throws<ArgumentException>(AsWithSIUnitSystem);
            }
>>>>>>> 8e1a459f
        }

        [Fact]
        public void ToUnit()
        {
            var amperepersquaremeter = ElectricCurrentDensity.FromAmperesPerSquareMeter(1);

            var amperepersquarefootQuantity = amperepersquaremeter.ToUnit(ElectricCurrentDensityUnit.AmperePerSquareFoot);
            AssertEx.EqualTolerance(AmperesPerSquareFootInOneAmperePerSquareMeter, (double)amperepersquarefootQuantity.Value, AmperesPerSquareFootTolerance);
            Assert.Equal(ElectricCurrentDensityUnit.AmperePerSquareFoot, amperepersquarefootQuantity.Unit);

            var amperepersquareinchQuantity = amperepersquaremeter.ToUnit(ElectricCurrentDensityUnit.AmperePerSquareInch);
            AssertEx.EqualTolerance(AmperesPerSquareInchInOneAmperePerSquareMeter, (double)amperepersquareinchQuantity.Value, AmperesPerSquareInchTolerance);
            Assert.Equal(ElectricCurrentDensityUnit.AmperePerSquareInch, amperepersquareinchQuantity.Unit);

            var amperepersquaremeterQuantity = amperepersquaremeter.ToUnit(ElectricCurrentDensityUnit.AmperePerSquareMeter);
            AssertEx.EqualTolerance(AmperesPerSquareMeterInOneAmperePerSquareMeter, (double)amperepersquaremeterQuantity.Value, AmperesPerSquareMeterTolerance);
            Assert.Equal(ElectricCurrentDensityUnit.AmperePerSquareMeter, amperepersquaremeterQuantity.Unit);
        }

        [Fact]
<<<<<<< HEAD
        public void To_UnitSystem_ThrowsArgumentExceptionIfNotSupported()
        {
            var amperepersquaremeter = ElectricCurrentDensity.FromAmperesPerSquareMeter(1);

            Assert.Throws<ArgumentException>(() => amperepersquaremeter.ToUnit(UnitSystem.SI));
            Assert.Throws<ArgumentException>(() => amperepersquaremeter.ToUnit(UnitSystem.CGS));
            Assert.Throws<ArgumentException>(() => amperepersquaremeter.ToUnit(UnitSystem.BI));
            Assert.Throws<ArgumentException>(() => amperepersquaremeter.ToUnit(UnitSystem.EE));
            Assert.Throws<ArgumentException>(() => amperepersquaremeter.ToUnit(UnitSystem.USC));
            Assert.Throws<ArgumentException>(() => amperepersquaremeter.ToUnit(UnitSystem.FPS));
            Assert.Throws<ArgumentException>(() => amperepersquaremeter.ToUnit(UnitSystem.Astronomical));
        }

        [Fact]
        public void ToUnit_WithNullUnitSystem_ThrowsNullException()
        {
            var amperepersquaremeter = ElectricCurrentDensity.FromAmperesPerSquareMeter(1);
 
            Assert.Throws<ArgumentNullException>(() => amperepersquaremeter.ToUnit(null));
=======
        public void ToBaseUnit_ReturnsQuantityWithBaseUnit()
        {
            var quantityInBaseUnit = ElectricCurrentDensity.FromAmperesPerSquareMeter(1).ToBaseUnit();
            Assert.Equal(ElectricCurrentDensity.BaseUnit, quantityInBaseUnit.Unit);
>>>>>>> 8e1a459f
        }

        [Fact]
        public void ConversionRoundTrip()
        {
            ElectricCurrentDensity amperepersquaremeter = ElectricCurrentDensity.FromAmperesPerSquareMeter(1);
            AssertEx.EqualTolerance(1, ElectricCurrentDensity.FromAmperesPerSquareFoot(amperepersquaremeter.AmperesPerSquareFoot).AmperesPerSquareMeter, AmperesPerSquareFootTolerance);
            AssertEx.EqualTolerance(1, ElectricCurrentDensity.FromAmperesPerSquareInch(amperepersquaremeter.AmperesPerSquareInch).AmperesPerSquareMeter, AmperesPerSquareInchTolerance);
            AssertEx.EqualTolerance(1, ElectricCurrentDensity.FromAmperesPerSquareMeter(amperepersquaremeter.AmperesPerSquareMeter).AmperesPerSquareMeter, AmperesPerSquareMeterTolerance);
        }

        [Fact]
        public void ArithmeticOperators()
        {
            ElectricCurrentDensity v = ElectricCurrentDensity.FromAmperesPerSquareMeter(1);
            AssertEx.EqualTolerance(-1, -v.AmperesPerSquareMeter, AmperesPerSquareMeterTolerance);
            AssertEx.EqualTolerance(2, (ElectricCurrentDensity.FromAmperesPerSquareMeter(3)-v).AmperesPerSquareMeter, AmperesPerSquareMeterTolerance);
            AssertEx.EqualTolerance(2, (v + v).AmperesPerSquareMeter, AmperesPerSquareMeterTolerance);
            AssertEx.EqualTolerance(10, (v*10).AmperesPerSquareMeter, AmperesPerSquareMeterTolerance);
            AssertEx.EqualTolerance(10, (10*v).AmperesPerSquareMeter, AmperesPerSquareMeterTolerance);
            AssertEx.EqualTolerance(2, (ElectricCurrentDensity.FromAmperesPerSquareMeter(10)/5).AmperesPerSquareMeter, AmperesPerSquareMeterTolerance);
            AssertEx.EqualTolerance(2, ElectricCurrentDensity.FromAmperesPerSquareMeter(10)/ElectricCurrentDensity.FromAmperesPerSquareMeter(5), AmperesPerSquareMeterTolerance);
        }

        [Fact]
        public void ComparisonOperators()
        {
            ElectricCurrentDensity oneAmperePerSquareMeter = ElectricCurrentDensity.FromAmperesPerSquareMeter(1);
            ElectricCurrentDensity twoAmperesPerSquareMeter = ElectricCurrentDensity.FromAmperesPerSquareMeter(2);

            Assert.True(oneAmperePerSquareMeter < twoAmperesPerSquareMeter);
            Assert.True(oneAmperePerSquareMeter <= twoAmperesPerSquareMeter);
            Assert.True(twoAmperesPerSquareMeter > oneAmperePerSquareMeter);
            Assert.True(twoAmperesPerSquareMeter >= oneAmperePerSquareMeter);

            Assert.False(oneAmperePerSquareMeter > twoAmperesPerSquareMeter);
            Assert.False(oneAmperePerSquareMeter >= twoAmperesPerSquareMeter);
            Assert.False(twoAmperesPerSquareMeter < oneAmperePerSquareMeter);
            Assert.False(twoAmperesPerSquareMeter <= oneAmperePerSquareMeter);
        }

        [Fact]
        public void CompareToIsImplemented()
        {
            ElectricCurrentDensity amperepersquaremeter = ElectricCurrentDensity.FromAmperesPerSquareMeter(1);
            Assert.Equal(0, amperepersquaremeter.CompareTo(amperepersquaremeter));
            Assert.True(amperepersquaremeter.CompareTo(ElectricCurrentDensity.Zero) > 0);
            Assert.True(ElectricCurrentDensity.Zero.CompareTo(amperepersquaremeter) < 0);
        }

        [Fact]
        public void CompareToThrowsOnTypeMismatch()
        {
            ElectricCurrentDensity amperepersquaremeter = ElectricCurrentDensity.FromAmperesPerSquareMeter(1);
            Assert.Throws<ArgumentException>(() => amperepersquaremeter.CompareTo(new object()));
        }

        [Fact]
        public void CompareToThrowsOnNull()
        {
            ElectricCurrentDensity amperepersquaremeter = ElectricCurrentDensity.FromAmperesPerSquareMeter(1);
            Assert.Throws<ArgumentNullException>(() => amperepersquaremeter.CompareTo(null));
        }

        [Fact]
        public void EqualityOperators()
        {
            var a = ElectricCurrentDensity.FromAmperesPerSquareMeter(1);
            var b = ElectricCurrentDensity.FromAmperesPerSquareMeter(2);

 // ReSharper disable EqualExpressionComparison

            Assert.True(a == a);
            Assert.False(a != a);

            Assert.True(a != b);
            Assert.False(a == b);

            Assert.False(a == null);
            Assert.False(null == a);

// ReSharper restore EqualExpressionComparison
        }

        [Fact]
        public void Equals_SameType_IsImplemented()
        {
            var a = ElectricCurrentDensity.FromAmperesPerSquareMeter(1);
            var b = ElectricCurrentDensity.FromAmperesPerSquareMeter(2);

            Assert.True(a.Equals(a));
            Assert.False(a.Equals(b));
        }

        [Fact]
        public void Equals_QuantityAsObject_IsImplemented()
        {
            object a = ElectricCurrentDensity.FromAmperesPerSquareMeter(1);
            object b = ElectricCurrentDensity.FromAmperesPerSquareMeter(2);

            Assert.True(a.Equals(a));
            Assert.False(a.Equals(b));
            Assert.False(a.Equals((object)null));
        }

        [Fact]
        public void Equals_RelativeTolerance_IsImplemented()
        {
            var v = ElectricCurrentDensity.FromAmperesPerSquareMeter(1);
            Assert.True(v.Equals(ElectricCurrentDensity.FromAmperesPerSquareMeter(1), AmperesPerSquareMeterTolerance, ComparisonType.Relative));
            Assert.False(v.Equals(ElectricCurrentDensity.Zero, AmperesPerSquareMeterTolerance, ComparisonType.Relative));
        }

        [Fact]
        public void Equals_NegativeRelativeTolerance_ThrowsArgumentOutOfRangeException()
        {
            var v = ElectricCurrentDensity.FromAmperesPerSquareMeter(1);
            Assert.Throws<ArgumentOutOfRangeException>(() => v.Equals(ElectricCurrentDensity.FromAmperesPerSquareMeter(1), -1, ComparisonType.Relative));
        }

        [Fact]
        public void EqualsReturnsFalseOnTypeMismatch()
        {
            ElectricCurrentDensity amperepersquaremeter = ElectricCurrentDensity.FromAmperesPerSquareMeter(1);
            Assert.False(amperepersquaremeter.Equals(new object()));
        }

        [Fact]
        public void EqualsReturnsFalseOnNull()
        {
            ElectricCurrentDensity amperepersquaremeter = ElectricCurrentDensity.FromAmperesPerSquareMeter(1);
            Assert.False(amperepersquaremeter.Equals(null));
        }

        [Fact]
        public void UnitsDoesNotContainUndefined()
        {
            Assert.DoesNotContain(ElectricCurrentDensityUnit.Undefined, ElectricCurrentDensity.Units);
        }

        [Fact]
        public void HasAtLeastOneAbbreviationSpecified()
        {
            var units = Enum.GetValues(typeof(ElectricCurrentDensityUnit)).Cast<ElectricCurrentDensityUnit>();
            foreach(var unit in units)
            {
                if(unit == ElectricCurrentDensityUnit.Undefined)
                    continue;

                var defaultAbbreviation = UnitAbbreviationsCache.Default.GetDefaultAbbreviation(unit);
            }
        }

        [Fact]
        public void BaseDimensionsShouldNeverBeNull()
        {
            Assert.False(ElectricCurrentDensity.BaseDimensions is null);
        }

        [Fact]
        public void ToString_ReturnsValueAndUnitAbbreviationInCurrentCulture()
        {
            var prevCulture = Thread.CurrentThread.CurrentUICulture;
            Thread.CurrentThread.CurrentUICulture = CultureInfo.GetCultureInfo("en-US");
            try {
                Assert.Equal("1 A/ft²", new ElectricCurrentDensity(1, ElectricCurrentDensityUnit.AmperePerSquareFoot).ToString());
                Assert.Equal("1 A/in²", new ElectricCurrentDensity(1, ElectricCurrentDensityUnit.AmperePerSquareInch).ToString());
                Assert.Equal("1 A/m²", new ElectricCurrentDensity(1, ElectricCurrentDensityUnit.AmperePerSquareMeter).ToString());
            }
            finally
            {
                Thread.CurrentThread.CurrentUICulture = prevCulture;
            }
        }

        [Fact]
        public void ToString_WithSwedishCulture_ReturnsUnitAbbreviationForEnglishCultureSinceThereAreNoMappings()
        {
            // Chose this culture, because we don't currently have any abbreviations mapped for that culture and we expect the en-US to be used as fallback.
            var swedishCulture = CultureInfo.GetCultureInfo("sv-SE");

            Assert.Equal("1 A/ft²", new ElectricCurrentDensity(1, ElectricCurrentDensityUnit.AmperePerSquareFoot).ToString(swedishCulture));
            Assert.Equal("1 A/in²", new ElectricCurrentDensity(1, ElectricCurrentDensityUnit.AmperePerSquareInch).ToString(swedishCulture));
            Assert.Equal("1 A/m²", new ElectricCurrentDensity(1, ElectricCurrentDensityUnit.AmperePerSquareMeter).ToString(swedishCulture));
        }

        [Fact]
        public void ToString_SFormat_FormatsNumberWithGivenDigitsAfterRadixForCurrentCulture()
        {
            var oldCulture = CultureInfo.CurrentUICulture;
            try
            {
                CultureInfo.CurrentUICulture = CultureInfo.InvariantCulture;
                Assert.Equal("0.1 A/m²", new ElectricCurrentDensity(0.123456, ElectricCurrentDensityUnit.AmperePerSquareMeter).ToString("s1"));
                Assert.Equal("0.12 A/m²", new ElectricCurrentDensity(0.123456, ElectricCurrentDensityUnit.AmperePerSquareMeter).ToString("s2"));
                Assert.Equal("0.123 A/m²", new ElectricCurrentDensity(0.123456, ElectricCurrentDensityUnit.AmperePerSquareMeter).ToString("s3"));
                Assert.Equal("0.1235 A/m²", new ElectricCurrentDensity(0.123456, ElectricCurrentDensityUnit.AmperePerSquareMeter).ToString("s4"));
            }
            finally
            {
                CultureInfo.CurrentUICulture = oldCulture;
            }
        }

        [Fact]
        public void ToString_SFormatAndCulture_FormatsNumberWithGivenDigitsAfterRadixForGivenCulture()
        {
            var culture = CultureInfo.InvariantCulture;
            Assert.Equal("0.1 A/m²", new ElectricCurrentDensity(0.123456, ElectricCurrentDensityUnit.AmperePerSquareMeter).ToString("s1", culture));
            Assert.Equal("0.12 A/m²", new ElectricCurrentDensity(0.123456, ElectricCurrentDensityUnit.AmperePerSquareMeter).ToString("s2", culture));
            Assert.Equal("0.123 A/m²", new ElectricCurrentDensity(0.123456, ElectricCurrentDensityUnit.AmperePerSquareMeter).ToString("s3", culture));
            Assert.Equal("0.1235 A/m²", new ElectricCurrentDensity(0.123456, ElectricCurrentDensityUnit.AmperePerSquareMeter).ToString("s4", culture));
        }


        [Fact]
        public void ToString_NullFormat_ThrowsArgumentNullException()
        {
            var quantity = ElectricCurrentDensity.FromAmperesPerSquareMeter(1.0);
            Assert.Throws<ArgumentNullException>(() => quantity.ToString(null, null, null));
        }

        [Fact]
        public void ToString_NullArgs_ThrowsArgumentNullException()
        {
            var quantity = ElectricCurrentDensity.FromAmperesPerSquareMeter(1.0);
            Assert.Throws<ArgumentNullException>(() => quantity.ToString(null, "g", null));
        }

        [Fact]
        public void ToString_NullProvider_EqualsCurrentUICulture()
        {
            var quantity = ElectricCurrentDensity.FromAmperesPerSquareMeter(1.0);
            Assert.Equal(quantity.ToString(CultureInfo.CurrentUICulture, "g"), quantity.ToString(null, "g"));
        }


        [Fact]
        public void Convert_ToBool_ThrowsInvalidCastException()
        {
            var quantity = ElectricCurrentDensity.FromAmperesPerSquareMeter(1.0);
            Assert.Throws<InvalidCastException>(() => Convert.ToBoolean(quantity));
        }

        [Fact]
        public void Convert_ToByte_EqualsValueAsSameType()
        {
            var quantity = ElectricCurrentDensity.FromAmperesPerSquareMeter(1.0);
           Assert.Equal((byte)quantity.Value, Convert.ToByte(quantity));
        }

        [Fact]
        public void Convert_ToChar_ThrowsInvalidCastException()
        {
            var quantity = ElectricCurrentDensity.FromAmperesPerSquareMeter(1.0);
            Assert.Throws<InvalidCastException>(() => Convert.ToChar(quantity));
        }

        [Fact]
        public void Convert_ToDateTime_ThrowsInvalidCastException()
        {
            var quantity = ElectricCurrentDensity.FromAmperesPerSquareMeter(1.0);
            Assert.Throws<InvalidCastException>(() => Convert.ToDateTime(quantity));
        }

        [Fact]
        public void Convert_ToDecimal_EqualsValueAsSameType()
        {
            var quantity = ElectricCurrentDensity.FromAmperesPerSquareMeter(1.0);
            Assert.Equal((decimal)quantity.Value, Convert.ToDecimal(quantity));
        }

        [Fact]
        public void Convert_ToDouble_EqualsValueAsSameType()
        {
            var quantity = ElectricCurrentDensity.FromAmperesPerSquareMeter(1.0);
            Assert.Equal((double)quantity.Value, Convert.ToDouble(quantity));
        }

        [Fact]
        public void Convert_ToInt16_EqualsValueAsSameType()
        {
            var quantity = ElectricCurrentDensity.FromAmperesPerSquareMeter(1.0);
            Assert.Equal((short)quantity.Value, Convert.ToInt16(quantity));
        }

        [Fact]
        public void Convert_ToInt32_EqualsValueAsSameType()
        {
            var quantity = ElectricCurrentDensity.FromAmperesPerSquareMeter(1.0);
            Assert.Equal((int)quantity.Value, Convert.ToInt32(quantity));
        }

        [Fact]
        public void Convert_ToInt64_EqualsValueAsSameType()
        {
            var quantity = ElectricCurrentDensity.FromAmperesPerSquareMeter(1.0);
            Assert.Equal((long)quantity.Value, Convert.ToInt64(quantity));
        }

        [Fact]
        public void Convert_ToSByte_EqualsValueAsSameType()
        {
            var quantity = ElectricCurrentDensity.FromAmperesPerSquareMeter(1.0);
            Assert.Equal((sbyte)quantity.Value, Convert.ToSByte(quantity));
        }

        [Fact]
        public void Convert_ToSingle_EqualsValueAsSameType()
        {
            var quantity = ElectricCurrentDensity.FromAmperesPerSquareMeter(1.0);
            Assert.Equal((float)quantity.Value, Convert.ToSingle(quantity));
        }

        [Fact]
        public void Convert_ToString_EqualsToString()
        {
            var quantity = ElectricCurrentDensity.FromAmperesPerSquareMeter(1.0);
            Assert.Equal(quantity.ToString(), Convert.ToString(quantity));
        }

        [Fact]
        public void Convert_ToUInt16_EqualsValueAsSameType()
        {
            var quantity = ElectricCurrentDensity.FromAmperesPerSquareMeter(1.0);
            Assert.Equal((ushort)quantity.Value, Convert.ToUInt16(quantity));
        }

        [Fact]
        public void Convert_ToUInt32_EqualsValueAsSameType()
        {
            var quantity = ElectricCurrentDensity.FromAmperesPerSquareMeter(1.0);
            Assert.Equal((uint)quantity.Value, Convert.ToUInt32(quantity));
        }

        [Fact]
        public void Convert_ToUInt64_EqualsValueAsSameType()
        {
            var quantity = ElectricCurrentDensity.FromAmperesPerSquareMeter(1.0);
            Assert.Equal((ulong)quantity.Value, Convert.ToUInt64(quantity));
        }

        [Fact]
        public void Convert_ChangeType_SelfType_EqualsSelf()
        {
            var quantity = ElectricCurrentDensity.FromAmperesPerSquareMeter(1.0);
            Assert.Equal(quantity, Convert.ChangeType(quantity, typeof(ElectricCurrentDensity)));
        }

        [Fact]
        public void Convert_ChangeType_UnitType_EqualsUnit()
        {
            var quantity = ElectricCurrentDensity.FromAmperesPerSquareMeter(1.0);
            Assert.Equal(quantity.Unit, Convert.ChangeType(quantity, typeof(ElectricCurrentDensityUnit)));
        }

        [Fact]
        public void Convert_ChangeType_QuantityType_EqualsQuantityType()
        {
            var quantity = ElectricCurrentDensity.FromAmperesPerSquareMeter(1.0);
            Assert.Equal(QuantityType.ElectricCurrentDensity, Convert.ChangeType(quantity, typeof(QuantityType)));
        }

        [Fact]
        public void Convert_ChangeType_QuantityInfo_EqualsQuantityInfo()
        {
            var quantity = ElectricCurrentDensity.FromAmperesPerSquareMeter(1.0);
            Assert.Equal(ElectricCurrentDensity.Info, Convert.ChangeType(quantity, typeof(QuantityInfo)));
        }

        [Fact]
        public void Convert_ChangeType_BaseDimensions_EqualsBaseDimensions()
        {
            var quantity = ElectricCurrentDensity.FromAmperesPerSquareMeter(1.0);
            Assert.Equal(ElectricCurrentDensity.BaseDimensions, Convert.ChangeType(quantity, typeof(BaseDimensions)));
        }

        [Fact]
        public void Convert_ChangeType_InvalidType_ThrowsInvalidCastException()
        {
            var quantity = ElectricCurrentDensity.FromAmperesPerSquareMeter(1.0);
            Assert.Throws<InvalidCastException>(() => Convert.ChangeType(quantity, typeof(QuantityFormatter)));
        }

        [Fact]
        public void GetHashCode_Equals()
        {
            var quantity = ElectricCurrentDensity.FromAmperesPerSquareMeter(1.0);
            Assert.Equal(new {ElectricCurrentDensity.Info.Name, quantity.Value, quantity.Unit}.GetHashCode(), quantity.GetHashCode());
        }

        [Theory]
        [InlineData(1.0)]
        [InlineData(-1.0)]
        public void NegationOperator_ReturnsQuantity_WithNegatedValue(double value)
        {
            var quantity = ElectricCurrentDensity.FromAmperesPerSquareMeter(value);
            Assert.Equal(ElectricCurrentDensity.FromAmperesPerSquareMeter(-value), -quantity);
        }
    }
}<|MERGE_RESOLUTION|>--- conflicted
+++ resolved
@@ -82,21 +82,6 @@
         }
 
         [Fact]
-        public void Ctor_SIUnitSystem_ThrowsArgumentExceptionIfNotSupported()
-        {
-            Func<object> TestCode = () => new ElectricCurrentDensity(value: 1, unitSystem: UnitSystem.SI);
-            if (SupportsSIUnitSystem)
-            {
-                var quantity = (ElectricCurrentDensity) TestCode();
-                Assert.Equal(1, quantity.Value);
-            }
-            else
-            {
-                Assert.Throws<ArgumentException>(TestCode);
-            }
-        }
-
-        [Fact]
         public void Ctor_UnitSystem_ThrowsArgumentExceptionIfNotSupported()
         {
             Assert.Throws<ArgumentException>(() => new ElectricCurrentDensity(1, UnitSystem.SI));
@@ -181,7 +166,6 @@
         }
 
         [Fact]
-<<<<<<< HEAD
         public void As_UnitSystem_ThrowsArgumentExceptionIfNotSupported()
         {
             var amperepersquaremeter = ElectricCurrentDensity.FromAmperesPerSquareMeter(1);
@@ -201,22 +185,6 @@
             var amperepersquaremeter = ElectricCurrentDensity.FromAmperesPerSquareMeter(1);
  
             Assert.Throws<ArgumentNullException>(() => amperepersquaremeter.As(null));
-=======
-        public void As_SIUnitSystem_ThrowsArgumentExceptionIfNotSupported()
-        {
-            var quantity = new ElectricCurrentDensity(value: 1, unit: ElectricCurrentDensity.BaseUnit);
-            Func<object> AsWithSIUnitSystem = () => quantity.As(UnitSystem.SI);
-
-            if (SupportsSIUnitSystem)
-            {
-                var value = (double) AsWithSIUnitSystem();
-                Assert.Equal(1, value);
-            }
-            else
-            {
-                Assert.Throws<ArgumentException>(AsWithSIUnitSystem);
-            }
->>>>>>> 8e1a459f
         }
 
         [Fact]
@@ -238,7 +206,6 @@
         }
 
         [Fact]
-<<<<<<< HEAD
         public void To_UnitSystem_ThrowsArgumentExceptionIfNotSupported()
         {
             var amperepersquaremeter = ElectricCurrentDensity.FromAmperesPerSquareMeter(1);
@@ -258,12 +225,13 @@
             var amperepersquaremeter = ElectricCurrentDensity.FromAmperesPerSquareMeter(1);
  
             Assert.Throws<ArgumentNullException>(() => amperepersquaremeter.ToUnit(null));
-=======
+        }
+
+        [Fact]
         public void ToBaseUnit_ReturnsQuantityWithBaseUnit()
         {
             var quantityInBaseUnit = ElectricCurrentDensity.FromAmperesPerSquareMeter(1).ToBaseUnit();
             Assert.Equal(ElectricCurrentDensity.BaseUnit, quantityInBaseUnit.Unit);
->>>>>>> 8e1a459f
         }
 
         [Fact]
