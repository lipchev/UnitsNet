--- conflicted
+++ resolved
@@ -80,21 +80,6 @@
         }
 
         [Fact]
-        public void Ctor_SIUnitSystem_ThrowsArgumentExceptionIfNotSupported()
-        {
-            Func<object> TestCode = () => new ThermalConductivity(value: 1, unitSystem: UnitSystem.SI);
-            if (SupportsSIUnitSystem)
-            {
-                var quantity = (ThermalConductivity) TestCode();
-                Assert.Equal(1, quantity.Value);
-            }
-            else
-            {
-                Assert.Throws<ArgumentException>(TestCode);
-            }
-        }
-
-        [Fact]
         public void Ctor_UnitSystem_ThrowsArgumentExceptionIfNotSupported()
         {
             Assert.Throws<ArgumentException>(() => new ThermalConductivity(1, UnitSystem.SI));
@@ -173,7 +158,6 @@
         }
 
         [Fact]
-<<<<<<< HEAD
         public void As_UnitSystem_ThrowsArgumentExceptionIfNotSupported()
         {
             var wattpermeterkelvin = ThermalConductivity.FromWattsPerMeterKelvin(1);
@@ -193,22 +177,6 @@
             var wattpermeterkelvin = ThermalConductivity.FromWattsPerMeterKelvin(1);
  
             Assert.Throws<ArgumentNullException>(() => wattpermeterkelvin.As(null));
-=======
-        public void As_SIUnitSystem_ThrowsArgumentExceptionIfNotSupported()
-        {
-            var quantity = new ThermalConductivity(value: 1, unit: ThermalConductivity.BaseUnit);
-            Func<object> AsWithSIUnitSystem = () => quantity.As(UnitSystem.SI);
-
-            if (SupportsSIUnitSystem)
-            {
-                var value = (double) AsWithSIUnitSystem();
-                Assert.Equal(1, value);
-            }
-            else
-            {
-                Assert.Throws<ArgumentException>(AsWithSIUnitSystem);
-            }
->>>>>>> 8e1a459f
         }
 
         [Fact]
@@ -226,7 +194,6 @@
         }
 
         [Fact]
-<<<<<<< HEAD
         public void To_UnitSystem_ThrowsArgumentExceptionIfNotSupported()
         {
             var wattpermeterkelvin = ThermalConductivity.FromWattsPerMeterKelvin(1);
@@ -246,12 +213,13 @@
             var wattpermeterkelvin = ThermalConductivity.FromWattsPerMeterKelvin(1);
  
             Assert.Throws<ArgumentNullException>(() => wattpermeterkelvin.ToUnit(null));
-=======
+        }
+
+        [Fact]
         public void ToBaseUnit_ReturnsQuantityWithBaseUnit()
         {
             var quantityInBaseUnit = ThermalConductivity.FromWattsPerMeterKelvin(1).ToBaseUnit();
             Assert.Equal(ThermalConductivity.BaseUnit, quantityInBaseUnit.Unit);
->>>>>>> 8e1a459f
         }
 
         [Fact]
