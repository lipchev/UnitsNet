--- conflicted
+++ resolved
@@ -44,12 +44,11 @@
             // Ensure output directories exist
             Directory.CreateDirectory($"{outputDir}/Quantities");
             Directory.CreateDirectory($"{outputDir}/Units");
-<<<<<<< HEAD
             Directory.CreateDirectory($"{outputDir}/UnitSystems");
-=======
+
             Directory.CreateDirectory($"{extensionsOutputDir}");
             Directory.CreateDirectory($"{extensionsTestOutputDir}");
->>>>>>> f0ba50c0
+
             Directory.CreateDirectory($"{testProjectDir}/GeneratedCode");
             Directory.CreateDirectory($"{testProjectDir}/GeneratedCode/TestsBase");
             Directory.CreateDirectory($"{testProjectDir}/GeneratedCode/QuantityTests");
