--- conflicted
+++ resolved
@@ -208,43 +208,39 @@
 #endif
             => VolumeFlow.FromCubicYardsPerSecond(Convert.ToDouble(value));
 
-<<<<<<< HEAD
+        /// <inheritdoc cref="VolumeFlow.FromDecalitersPerDay(double)" />
+        public static VolumeFlow DecalitersPerDay<T>(this T value)
+            where T : notnull
+#if NET7_0_OR_GREATER
+            , INumber<T>
+#endif
+            => VolumeFlow.FromDecalitersPerDay(Convert.ToDouble(value));
+
+        /// <inheritdoc cref="VolumeFlow.FromDecalitersPerHour(double)" />
+        public static VolumeFlow DecalitersPerHour<T>(this T value)
+            where T : notnull
+#if NET7_0_OR_GREATER
+            , INumber<T>
+#endif
+            => VolumeFlow.FromDecalitersPerHour(Convert.ToDouble(value));
+
+        /// <inheritdoc cref="VolumeFlow.FromDecalitersPerMinute(double)" />
+        public static VolumeFlow DecalitersPerMinute<T>(this T value)
+            where T : notnull
+#if NET7_0_OR_GREATER
+            , INumber<T>
+#endif
+            => VolumeFlow.FromDecalitersPerMinute(Convert.ToDouble(value));
+
+        /// <inheritdoc cref="VolumeFlow.FromDecalitersPerSecond(double)" />
+        public static VolumeFlow DecalitersPerSecond<T>(this T value)
+            where T : notnull
+#if NET7_0_OR_GREATER
+            , INumber<T>
+#endif
+            => VolumeFlow.FromDecalitersPerSecond(Convert.ToDouble(value));
+
         /// <inheritdoc cref="VolumeFlow.FromDecilitersPerDay(double)" />
-=======
-        /// <inheritdoc cref="VolumeFlow.FromDecalitersPerDay(UnitsNet.QuantityValue)" />
-        public static VolumeFlow DecalitersPerDay<T>(this T value)
-            where T : notnull
-#if NET7_0_OR_GREATER
-            , INumber<T>
-#endif
-            => VolumeFlow.FromDecalitersPerDay(Convert.ToDouble(value));
-
-        /// <inheritdoc cref="VolumeFlow.FromDecalitersPerHour(UnitsNet.QuantityValue)" />
-        public static VolumeFlow DecalitersPerHour<T>(this T value)
-            where T : notnull
-#if NET7_0_OR_GREATER
-            , INumber<T>
-#endif
-            => VolumeFlow.FromDecalitersPerHour(Convert.ToDouble(value));
-
-        /// <inheritdoc cref="VolumeFlow.FromDecalitersPerMinute(UnitsNet.QuantityValue)" />
-        public static VolumeFlow DecalitersPerMinute<T>(this T value)
-            where T : notnull
-#if NET7_0_OR_GREATER
-            , INumber<T>
-#endif
-            => VolumeFlow.FromDecalitersPerMinute(Convert.ToDouble(value));
-
-        /// <inheritdoc cref="VolumeFlow.FromDecalitersPerSecond(UnitsNet.QuantityValue)" />
-        public static VolumeFlow DecalitersPerSecond<T>(this T value)
-            where T : notnull
-#if NET7_0_OR_GREATER
-            , INumber<T>
-#endif
-            => VolumeFlow.FromDecalitersPerSecond(Convert.ToDouble(value));
-
-        /// <inheritdoc cref="VolumeFlow.FromDecilitersPerDay(UnitsNet.QuantityValue)" />
->>>>>>> 0eb58d31
         public static VolumeFlow DecilitersPerDay<T>(this T value)
             where T : notnull
 #if NET7_0_OR_GREATER
@@ -276,43 +272,39 @@
 #endif
             => VolumeFlow.FromDecilitersPerSecond(Convert.ToDouble(value));
 
-<<<<<<< HEAD
+        /// <inheritdoc cref="VolumeFlow.FromHectolitersPerDay(double)" />
+        public static VolumeFlow HectolitersPerDay<T>(this T value)
+            where T : notnull
+#if NET7_0_OR_GREATER
+            , INumber<T>
+#endif
+            => VolumeFlow.FromHectolitersPerDay(Convert.ToDouble(value));
+
+        /// <inheritdoc cref="VolumeFlow.FromHectolitersPerHour(double)" />
+        public static VolumeFlow HectolitersPerHour<T>(this T value)
+            where T : notnull
+#if NET7_0_OR_GREATER
+            , INumber<T>
+#endif
+            => VolumeFlow.FromHectolitersPerHour(Convert.ToDouble(value));
+
+        /// <inheritdoc cref="VolumeFlow.FromHectolitersPerMinute(double)" />
+        public static VolumeFlow HectolitersPerMinute<T>(this T value)
+            where T : notnull
+#if NET7_0_OR_GREATER
+            , INumber<T>
+#endif
+            => VolumeFlow.FromHectolitersPerMinute(Convert.ToDouble(value));
+
+        /// <inheritdoc cref="VolumeFlow.FromHectolitersPerSecond(double)" />
+        public static VolumeFlow HectolitersPerSecond<T>(this T value)
+            where T : notnull
+#if NET7_0_OR_GREATER
+            , INumber<T>
+#endif
+            => VolumeFlow.FromHectolitersPerSecond(Convert.ToDouble(value));
+
         /// <inheritdoc cref="VolumeFlow.FromKilolitersPerDay(double)" />
-=======
-        /// <inheritdoc cref="VolumeFlow.FromHectolitersPerDay(UnitsNet.QuantityValue)" />
-        public static VolumeFlow HectolitersPerDay<T>(this T value)
-            where T : notnull
-#if NET7_0_OR_GREATER
-            , INumber<T>
-#endif
-            => VolumeFlow.FromHectolitersPerDay(Convert.ToDouble(value));
-
-        /// <inheritdoc cref="VolumeFlow.FromHectolitersPerHour(UnitsNet.QuantityValue)" />
-        public static VolumeFlow HectolitersPerHour<T>(this T value)
-            where T : notnull
-#if NET7_0_OR_GREATER
-            , INumber<T>
-#endif
-            => VolumeFlow.FromHectolitersPerHour(Convert.ToDouble(value));
-
-        /// <inheritdoc cref="VolumeFlow.FromHectolitersPerMinute(UnitsNet.QuantityValue)" />
-        public static VolumeFlow HectolitersPerMinute<T>(this T value)
-            where T : notnull
-#if NET7_0_OR_GREATER
-            , INumber<T>
-#endif
-            => VolumeFlow.FromHectolitersPerMinute(Convert.ToDouble(value));
-
-        /// <inheritdoc cref="VolumeFlow.FromHectolitersPerSecond(UnitsNet.QuantityValue)" />
-        public static VolumeFlow HectolitersPerSecond<T>(this T value)
-            where T : notnull
-#if NET7_0_OR_GREATER
-            , INumber<T>
-#endif
-            => VolumeFlow.FromHectolitersPerSecond(Convert.ToDouble(value));
-
-        /// <inheritdoc cref="VolumeFlow.FromKilolitersPerDay(UnitsNet.QuantityValue)" />
->>>>>>> 0eb58d31
         public static VolumeFlow KilolitersPerDay<T>(this T value)
             where T : notnull
 #if NET7_0_OR_GREATER
