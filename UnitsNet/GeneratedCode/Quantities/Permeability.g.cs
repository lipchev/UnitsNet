﻿//------------------------------------------------------------------------------
// <auto-generated>
//     This code was generated by \generate-code.bat.
//
//     Changes to this file will be lost when the code is regenerated.
//     The build server regenerates the code before each build and a pre-build
//     step will regenerate the code on each local build.
//
//     See https://github.com/angularsen/UnitsNet/wiki/Adding-a-New-Unit for how to add or edit units.
//
//     Add CustomCode\Quantities\MyQuantity.extra.cs files to add code to generated quantities.
//     Add UnitDefinitions\MyQuantity.json and run generate-code.bat to generate new units or quantities.
//
// </auto-generated>
//------------------------------------------------------------------------------

// Licensed under MIT No Attribution, see LICENSE file at the root.
// Copyright 2013 Andreas Gullberg Larsen (andreas.larsen84@gmail.com). Maintained at https://github.com/angularsen/UnitsNet.

using System;
using System.Globalization;
using System.Linq;
using JetBrains.Annotations;
using UnitsNet.InternalHelpers;
using UnitsNet.Units;

#nullable enable

// ReSharper disable once CheckNamespace

namespace UnitsNet
{
    /// <inheritdoc />
    /// <summary>
    ///     In electromagnetism, permeability is the measure of the ability of a material to support the formation of a magnetic field within itself.
    /// </summary>
    /// <remarks>
    ///     https://en.wikipedia.org/wiki/Permeability_(electromagnetism)
    /// </remarks>
    public partial struct Permeability : IQuantity<PermeabilityUnit>, IEquatable<Permeability>, IComparable, IComparable<Permeability>, IConvertible, IFormattable
    {
        /// <summary>
        ///     The numeric value this quantity was constructed with.
        /// </summary>
        private readonly double _value;

        /// <summary>
        ///     The unit this quantity was constructed with.
        /// </summary>
        private readonly PermeabilityUnit? _unit;

        static Permeability()
        {
            BaseDimensions = new BaseDimensions(1, 1, -2, -2, 0, 0, 0);

            Info = new QuantityInfo<PermeabilityUnit>(QuantityType.Permeability,
                new UnitInfo<PermeabilityUnit>[] {
                    new UnitInfo<PermeabilityUnit>(PermeabilityUnit.HenryPerMeter, BaseUnits.Undefined),
                },
                BaseUnit, Zero, BaseDimensions);
        }

        /// <summary>
        ///     Creates the quantity with the given numeric value and unit.
        /// </summary>
        /// <param name="value">The numeric value to construct this quantity with.</param>
        /// <param name="unit">The unit representation to construct this quantity with.</param>
        /// <exception cref="ArgumentException">If value is NaN or Infinity.</exception>
        public Permeability(double value, PermeabilityUnit unit)
        {
            if(unit == PermeabilityUnit.Undefined)
              throw new ArgumentException("The quantity can not be created with an undefined unit.", nameof(unit));

            _value = Guard.EnsureValidNumber(value, nameof(value));
            _unit = unit;
        }

        /// <summary>
        /// Creates an instance of the quantity with the given numeric value in units compatible with the given <see cref="UnitSystem"/>.
        /// If multiple compatible units were found, the first match is used.
        /// </summary>
        /// <param name="value">The numeric value to construct this quantity with.</param>
        /// <param name="unitSystem">The unit system to create the quantity with.</param>
        /// <exception cref="ArgumentNullException">The given <see cref="UnitSystem"/> is null.</exception>
        /// <exception cref="ArgumentException">No default unit was found for the given <see cref="UnitSystem"/>.</exception>
        public Permeability(double value, UnitSystem unitSystem)
        {
<<<<<<< HEAD
            if(unitSystem == null) throw new ArgumentNullException(nameof(unitSystem)); 
=======
            if(unitSystem is null) throw new ArgumentNullException(nameof(unitSystem));

            var unitInfos = Info.GetUnitInfosFor(unitSystem.BaseUnits);
            var firstUnitInfo = unitInfos.FirstOrDefault();
>>>>>>> f0ba50c0

            _value = Guard.EnsureValidNumber(value, nameof(value));

            var defaultUnitInfo = unitSystem.GetDefaultUnitInfo(QuantityType) as UnitInfo<PermeabilityUnit>;

            _unit = defaultUnitInfo?.Value ?? throw new ArgumentException("No default unit was defined for the given UnitSystem.", nameof(unitSystem));
        }

        #region Static Properties

        /// <inheritdoc cref="IQuantity.QuantityInfo"/>
        public static QuantityInfo<PermeabilityUnit> Info { get; }

        /// <summary>
        ///     The <see cref="BaseDimensions" /> of this quantity.
        /// </summary>
        public static BaseDimensions BaseDimensions { get; }

        /// <summary>
        ///     The base unit of Permeability, which is HenryPerMeter. All conversions go via this value.
        /// </summary>
        public static PermeabilityUnit BaseUnit { get; } = PermeabilityUnit.HenryPerMeter;

        /// <summary>
        /// Represents the largest possible value of Permeability
        /// </summary>
        public static Permeability MaxValue { get; } = new Permeability(double.MaxValue, BaseUnit);

        /// <summary>
        /// Represents the smallest possible value of Permeability
        /// </summary>
        public static Permeability MinValue { get; } = new Permeability(double.MinValue, BaseUnit);

        /// <summary>
        ///     The <see cref="QuantityType" /> of this quantity.
        /// </summary>
        public static QuantityType QuantityType { get; } = QuantityType.Permeability;

        /// <summary>
        ///     All units of measurement for the Permeability quantity.
        /// </summary>
        public static PermeabilityUnit[] Units { get; } = Enum.GetValues(typeof(PermeabilityUnit)).Cast<PermeabilityUnit>().Except(new PermeabilityUnit[]{ PermeabilityUnit.Undefined }).ToArray();

        /// <summary>
        ///     Gets an instance of this quantity with a value of 0 in the base unit HenryPerMeter.
        /// </summary>
        public static Permeability Zero { get; } = new Permeability(0, BaseUnit);

        #endregion

        #region Properties

        /// <summary>
        ///     The numeric value this quantity was constructed with.
        /// </summary>
        public double Value => _value;

        Enum IQuantity.Unit => Unit;

        /// <inheritdoc />
        public PermeabilityUnit Unit => _unit.GetValueOrDefault(BaseUnit);

        /// <inheritdoc />
        public QuantityInfo<PermeabilityUnit> QuantityInfo => Info;

        /// <inheritdoc cref="IQuantity.QuantityInfo"/>
        QuantityInfo IQuantity.QuantityInfo => Info;

        /// <summary>
        ///     The <see cref="QuantityType" /> of this quantity.
        /// </summary>
        public QuantityType Type => Permeability.QuantityType;

        /// <summary>
        ///     The <see cref="BaseDimensions" /> of this quantity.
        /// </summary>
        public BaseDimensions Dimensions => Permeability.BaseDimensions;

        #endregion

        #region Conversion Properties

        /// <summary>
        ///     Get Permeability in HenriesPerMeter.
        /// </summary>
        public double HenriesPerMeter => As(PermeabilityUnit.HenryPerMeter);

        #endregion

        #region Static Methods

        /// <summary>
        ///     Get unit abbreviation string.
        /// </summary>
        /// <param name="unit">Unit to get abbreviation for.</param>
        /// <returns>Unit abbreviation string.</returns>
        public static string GetAbbreviation(PermeabilityUnit unit)
        {
            return GetAbbreviation(unit, null);
        }

        /// <summary>
        ///     Get unit abbreviation string.
        /// </summary>
        /// <param name="unit">Unit to get abbreviation for.</param>
        /// <returns>Unit abbreviation string.</returns>
        /// <param name="provider">Format to use for localization. Defaults to <see cref="CultureInfo.CurrentUICulture" /> if null.</param>
        public static string GetAbbreviation(PermeabilityUnit unit, IFormatProvider? provider)
        {
            return UnitAbbreviationsCache.Default.GetDefaultAbbreviation(unit, provider);
        }

        #endregion

        #region Static Factory Methods

        /// <summary>
        ///     Get Permeability from HenriesPerMeter.
        /// </summary>
        /// <exception cref="ArgumentException">If value is NaN or Infinity.</exception>
        public static Permeability FromHenriesPerMeter(QuantityValue henriespermeter)
        {
            double value = (double) henriespermeter;
            return new Permeability(value, PermeabilityUnit.HenryPerMeter);
        }

        /// <summary>
        ///     Dynamically convert from value and unit enum <see cref="PermeabilityUnit" /> to <see cref="Permeability" />.
        /// </summary>
        /// <param name="value">Value to convert from.</param>
        /// <param name="fromUnit">Unit to convert from.</param>
        /// <returns>Permeability unit value.</returns>
        public static Permeability From(QuantityValue value, PermeabilityUnit fromUnit)
        {
            return new Permeability((double)value, fromUnit);
        }

        #endregion

        #region Static Parse Methods

        /// <summary>
        ///     Parse a string with one or two quantities of the format "&lt;quantity&gt; &lt;unit&gt;".
        /// </summary>
        /// <param name="str">String to parse. Typically in the form: {number} {unit}</param>
        /// <example>
        ///     Length.Parse("5.5 m", new CultureInfo("en-US"));
        /// </example>
        /// <exception cref="ArgumentNullException">The value of 'str' cannot be null. </exception>
        /// <exception cref="ArgumentException">
        ///     Expected string to have one or two pairs of quantity and unit in the format
        ///     "&lt;quantity&gt; &lt;unit&gt;". Eg. "5.5 m" or "1ft 2in"
        /// </exception>
        /// <exception cref="AmbiguousUnitParseException">
        ///     More than one unit is represented by the specified unit abbreviation.
        ///     Example: Volume.Parse("1 cup") will throw, because it can refer to any of
        ///     <see cref="VolumeUnit.MetricCup" />, <see cref="VolumeUnit.UsLegalCup" /> and <see cref="VolumeUnit.UsCustomaryCup" />.
        /// </exception>
        /// <exception cref="UnitsNetException">
        ///     If anything else goes wrong, typically due to a bug or unhandled case.
        ///     We wrap exceptions in <see cref="UnitsNetException" /> to allow you to distinguish
        ///     Units.NET exceptions from other exceptions.
        /// </exception>
        public static Permeability Parse(string str)
        {
            return Parse(str, null);
        }

        /// <summary>
        ///     Parse a string with one or two quantities of the format "&lt;quantity&gt; &lt;unit&gt;".
        /// </summary>
        /// <param name="str">String to parse. Typically in the form: {number} {unit}</param>
        /// <example>
        ///     Length.Parse("5.5 m", new CultureInfo("en-US"));
        /// </example>
        /// <exception cref="ArgumentNullException">The value of 'str' cannot be null. </exception>
        /// <exception cref="ArgumentException">
        ///     Expected string to have one or two pairs of quantity and unit in the format
        ///     "&lt;quantity&gt; &lt;unit&gt;". Eg. "5.5 m" or "1ft 2in"
        /// </exception>
        /// <exception cref="AmbiguousUnitParseException">
        ///     More than one unit is represented by the specified unit abbreviation.
        ///     Example: Volume.Parse("1 cup") will throw, because it can refer to any of
        ///     <see cref="VolumeUnit.MetricCup" />, <see cref="VolumeUnit.UsLegalCup" /> and <see cref="VolumeUnit.UsCustomaryCup" />.
        /// </exception>
        /// <exception cref="UnitsNetException">
        ///     If anything else goes wrong, typically due to a bug or unhandled case.
        ///     We wrap exceptions in <see cref="UnitsNetException" /> to allow you to distinguish
        ///     Units.NET exceptions from other exceptions.
        /// </exception>
        /// <param name="provider">Format to use when parsing number and unit. Defaults to <see cref="CultureInfo.CurrentUICulture" /> if null.</param>
        public static Permeability Parse(string str, IFormatProvider? provider)
        {
            return QuantityParser.Default.Parse<Permeability, PermeabilityUnit>(
                str,
                provider,
                From);
        }

        /// <summary>
        ///     Try to parse a string with one or two quantities of the format "&lt;quantity&gt; &lt;unit&gt;".
        /// </summary>
        /// <param name="str">String to parse. Typically in the form: {number} {unit}</param>
        /// <param name="result">Resulting unit quantity if successful.</param>
        /// <example>
        ///     Length.Parse("5.5 m", new CultureInfo("en-US"));
        /// </example>
        public static bool TryParse(string? str, out Permeability result)
        {
            return TryParse(str, null, out result);
        }

        /// <summary>
        ///     Try to parse a string with one or two quantities of the format "&lt;quantity&gt; &lt;unit&gt;".
        /// </summary>
        /// <param name="str">String to parse. Typically in the form: {number} {unit}</param>
        /// <param name="result">Resulting unit quantity if successful.</param>
        /// <returns>True if successful, otherwise false.</returns>
        /// <example>
        ///     Length.Parse("5.5 m", new CultureInfo("en-US"));
        /// </example>
        /// <param name="provider">Format to use when parsing number and unit. Defaults to <see cref="CultureInfo.CurrentUICulture" /> if null.</param>
        public static bool TryParse(string? str, IFormatProvider? provider, out Permeability result)
        {
            return QuantityParser.Default.TryParse<Permeability, PermeabilityUnit>(
                str,
                provider,
                From,
                out result);
        }

        /// <summary>
        ///     Parse a unit string.
        /// </summary>
        /// <param name="str">String to parse. Typically in the form: {number} {unit}</param>
        /// <example>
        ///     Length.ParseUnit("m", new CultureInfo("en-US"));
        /// </example>
        /// <exception cref="ArgumentNullException">The value of 'str' cannot be null. </exception>
        /// <exception cref="UnitsNetException">Error parsing string.</exception>
        public static PermeabilityUnit ParseUnit(string str)
        {
            return ParseUnit(str, null);
        }

        /// <summary>
        ///     Parse a unit string.
        /// </summary>
        /// <param name="str">String to parse. Typically in the form: {number} {unit}</param>
        /// <param name="provider">Format to use when parsing number and unit. Defaults to <see cref="CultureInfo.CurrentUICulture" /> if null.</param>
        /// <example>
        ///     Length.ParseUnit("m", new CultureInfo("en-US"));
        /// </example>
        /// <exception cref="ArgumentNullException">The value of 'str' cannot be null. </exception>
        /// <exception cref="UnitsNetException">Error parsing string.</exception>
        public static PermeabilityUnit ParseUnit(string str, IFormatProvider? provider)
        {
            return UnitParser.Default.Parse<PermeabilityUnit>(str, provider);
        }

        /// <inheritdoc cref="TryParseUnit(string,IFormatProvider,out UnitsNet.Units.PermeabilityUnit)"/>
        public static bool TryParseUnit(string str, out PermeabilityUnit unit)
        {
            return TryParseUnit(str, null, out unit);
        }

        /// <summary>
        ///     Parse a unit string.
        /// </summary>
        /// <param name="str">String to parse. Typically in the form: {number} {unit}</param>
        /// <param name="unit">The parsed unit if successful.</param>
        /// <returns>True if successful, otherwise false.</returns>
        /// <example>
        ///     Length.TryParseUnit("m", new CultureInfo("en-US"));
        /// </example>
        /// <param name="provider">Format to use when parsing number and unit. Defaults to <see cref="CultureInfo.CurrentUICulture" /> if null.</param>
        public static bool TryParseUnit(string str, IFormatProvider? provider, out PermeabilityUnit unit)
        {
            return UnitParser.Default.TryParse<PermeabilityUnit>(str, provider, out unit);
        }

        #endregion

        #region Arithmetic Operators

        /// <summary>Negate the value.</summary>
        public static Permeability operator -(Permeability right)
        {
            return new Permeability(-right.Value, right.Unit);
        }

        /// <summary>Get <see cref="Permeability"/> from adding two <see cref="Permeability"/>.</summary>
        public static Permeability operator +(Permeability left, Permeability right)
        {
            return new Permeability(left.Value + right.GetValueAs(left.Unit), left.Unit);
        }

        /// <summary>Get <see cref="Permeability"/> from subtracting two <see cref="Permeability"/>.</summary>
        public static Permeability operator -(Permeability left, Permeability right)
        {
            return new Permeability(left.Value - right.GetValueAs(left.Unit), left.Unit);
        }

        /// <summary>Get <see cref="Permeability"/> from multiplying value and <see cref="Permeability"/>.</summary>
        public static Permeability operator *(double left, Permeability right)
        {
            return new Permeability(left * right.Value, right.Unit);
        }

        /// <summary>Get <see cref="Permeability"/> from multiplying value and <see cref="Permeability"/>.</summary>
        public static Permeability operator *(Permeability left, double right)
        {
            return new Permeability(left.Value * right, left.Unit);
        }

        /// <summary>Get <see cref="Permeability"/> from dividing <see cref="Permeability"/> by value.</summary>
        public static Permeability operator /(Permeability left, double right)
        {
            return new Permeability(left.Value / right, left.Unit);
        }

        /// <summary>Get ratio value from dividing <see cref="Permeability"/> by <see cref="Permeability"/>.</summary>
        public static double operator /(Permeability left, Permeability right)
        {
            return left.HenriesPerMeter / right.HenriesPerMeter;
        }

        #endregion

        #region Equality / IComparable

        /// <summary>Returns true if less or equal to.</summary>
        public static bool operator <=(Permeability left, Permeability right)
        {
            return left.Value <= right.GetValueAs(left.Unit);
        }

        /// <summary>Returns true if greater than or equal to.</summary>
        public static bool operator >=(Permeability left, Permeability right)
        {
            return left.Value >= right.GetValueAs(left.Unit);
        }

        /// <summary>Returns true if less than.</summary>
        public static bool operator <(Permeability left, Permeability right)
        {
            return left.Value < right.GetValueAs(left.Unit);
        }

        /// <summary>Returns true if greater than.</summary>
        public static bool operator >(Permeability left, Permeability right)
        {
            return left.Value > right.GetValueAs(left.Unit);
        }

        /// <summary>Returns true if exactly equal.</summary>
        /// <remarks>Consider using <see cref="Equals(Permeability, double, ComparisonType)"/> for safely comparing floating point values.</remarks>
        public static bool operator ==(Permeability left, Permeability right)
        {
            return left.Equals(right);
        }

        /// <summary>Returns true if not exactly equal.</summary>
        /// <remarks>Consider using <see cref="Equals(Permeability, double, ComparisonType)"/> for safely comparing floating point values.</remarks>
        public static bool operator !=(Permeability left, Permeability right)
        {
            return !(left == right);
        }

        /// <inheritdoc />
        public int CompareTo(object obj)
        {
            if(obj is null) throw new ArgumentNullException(nameof(obj));
            if(!(obj is Permeability objPermeability)) throw new ArgumentException("Expected type Permeability.", nameof(obj));

            return CompareTo(objPermeability);
        }

        /// <inheritdoc />
        public int CompareTo(Permeability other)
        {
            return _value.CompareTo(other.GetValueAs(this.Unit));
        }

        /// <inheritdoc />
        /// <remarks>Consider using <see cref="Equals(Permeability, double, ComparisonType)"/> for safely comparing floating point values.</remarks>
        public override bool Equals(object obj)
        {
            if(obj is null || !(obj is Permeability objPermeability))
                return false;

            return Equals(objPermeability);
        }

        /// <inheritdoc />
        /// <remarks>Consider using <see cref="Equals(Permeability, double, ComparisonType)"/> for safely comparing floating point values.</remarks>
        public bool Equals(Permeability other)
        {
            return _value.Equals(other.GetValueAs(this.Unit));
        }

        /// <summary>
        ///     <para>
        ///     Compare equality to another Permeability within the given absolute or relative tolerance.
        ///     </para>
        ///     <para>
        ///     Relative tolerance is defined as the maximum allowable absolute difference between this quantity's value and
        ///     <paramref name="other"/> as a percentage of this quantity's value. <paramref name="other"/> will be converted into
        ///     this quantity's unit for comparison. A relative tolerance of 0.01 means the absolute difference must be within +/- 1% of
        ///     this quantity's value to be considered equal.
        ///     <example>
        ///     In this example, the two quantities will be equal if the value of b is within +/- 1% of a (0.02m or 2cm).
        ///     <code>
        ///     var a = Length.FromMeters(2.0);
        ///     var b = Length.FromInches(50.0);
        ///     a.Equals(b, 0.01, ComparisonType.Relative);
        ///     </code>
        ///     </example>
        ///     </para>
        ///     <para>
        ///     Absolute tolerance is defined as the maximum allowable absolute difference between this quantity's value and
        ///     <paramref name="other"/> as a fixed number in this quantity's unit. <paramref name="other"/> will be converted into
        ///     this quantity's unit for comparison.
        ///     <example>
        ///     In this example, the two quantities will be equal if the value of b is within 0.01 of a (0.01m or 1cm).
        ///     <code>
        ///     var a = Length.FromMeters(2.0);
        ///     var b = Length.FromInches(50.0);
        ///     a.Equals(b, 0.01, ComparisonType.Absolute);
        ///     </code>
        ///     </example>
        ///     </para>
        ///     <para>
        ///     Note that it is advised against specifying zero difference, due to the nature
        ///     of floating point operations and using System.Double internally.
        ///     </para>
        /// </summary>
        /// <param name="other">The other quantity to compare to.</param>
        /// <param name="tolerance">The absolute or relative tolerance value. Must be greater than or equal to 0.</param>
        /// <param name="comparisonType">The comparison type: either relative or absolute.</param>
        /// <returns>True if the absolute difference between the two values is not greater than the specified relative or absolute tolerance.</returns>
        public bool Equals(Permeability other, double tolerance, ComparisonType comparisonType)
        {
            if(tolerance < 0)
                throw new ArgumentOutOfRangeException("tolerance", "Tolerance must be greater than or equal to 0.");

            double thisValue = (double)this.Value;
            double otherValueInThisUnits = other.As(this.Unit);

            return UnitsNet.Comparison.Equals(thisValue, otherValueInThisUnits, tolerance, comparisonType);
        }

        /// <summary>
        ///     Returns the hash code for this instance.
        /// </summary>
        /// <returns>A hash code for the current Permeability.</returns>
        public override int GetHashCode()
        {
            return new { QuantityType, Value, Unit }.GetHashCode();
        }

        #endregion

        #region Conversion Methods

        /// <summary>
        ///     Convert to the unit representation <paramref name="unit" />.
        /// </summary>
        /// <returns>Value converted to the specified unit.</returns>
        public double As(PermeabilityUnit unit)
        {
            if(Unit == unit)
                return Convert.ToDouble(Value);

            var converted = GetValueAs(unit);
            return Convert.ToDouble(converted);
        }

        /// <inheritdoc cref="IQuantity.As(UnitSystem)"/>
        public double As(UnitSystem unitSystem)
        {
            if(unitSystem is null)
                throw new ArgumentNullException(nameof(unitSystem));

            var defaultUnitInfo = unitSystem.GetDefaultUnitInfo(QuantityType) as UnitInfo<PermeabilityUnit>;

            if(defaultUnitInfo == null)
                throw new ArgumentException("No default unit was found for the given UnitSystem.", nameof(unitSystem));

            return As(defaultUnitInfo.Value);
        }

        /// <inheritdoc />
        double IQuantity.As(Enum unit)
        {
            if(!(unit is PermeabilityUnit unitAsPermeabilityUnit))
                throw new ArgumentException($"The given unit is of type {unit.GetType()}. Only {typeof(PermeabilityUnit)} is supported.", nameof(unit));

            return As(unitAsPermeabilityUnit);
        }

        /// <summary>
        ///     Converts this Permeability to another Permeability with the unit representation <paramref name="unit" />.
        /// </summary>
        /// <returns>A Permeability with the specified unit.</returns>
        public Permeability ToUnit(PermeabilityUnit unit)
        {
            var convertedValue = GetValueAs(unit);
            return new Permeability(convertedValue, unit);
        }

        /// <inheritdoc />
        IQuantity IQuantity.ToUnit(Enum unit)
        {
            if(!(unit is PermeabilityUnit unitAsPermeabilityUnit))
                throw new ArgumentException($"The given unit is of type {unit.GetType()}. Only {typeof(PermeabilityUnit)} is supported.", nameof(unit));

            return ToUnit(unitAsPermeabilityUnit);
        }

        /// <inheritdoc cref="IQuantity.ToUnit(UnitSystem)"/>
        public Permeability ToUnit(UnitSystem unitSystem)
        {
            if(unitSystem is null)
                throw new ArgumentNullException(nameof(unitSystem));

            var defaultUnitInfo = unitSystem.GetDefaultUnitInfo(QuantityType) as UnitInfo<PermeabilityUnit>;

            if(defaultUnitInfo == null)
                throw new ArgumentException("No default unit was found for the given UnitSystem.", nameof(unitSystem));

            return ToUnit(defaultUnitInfo.Value);
        }

        /// <inheritdoc />
        IQuantity IQuantity.ToUnit(UnitSystem unitSystem) => ToUnit(unitSystem);

        /// <inheritdoc />
        IQuantity<PermeabilityUnit> IQuantity<PermeabilityUnit>.ToUnit(PermeabilityUnit unit) => ToUnit(unit);

        /// <inheritdoc />
        IQuantity<PermeabilityUnit> IQuantity<PermeabilityUnit>.ToUnit(UnitSystem unitSystem) => ToUnit(unitSystem);

        /// <summary>
        ///     Converts the current value + unit to the base unit.
        ///     This is typically the first step in converting from one unit to another.
        /// </summary>
        /// <returns>The value in the base unit representation.</returns>
        private double GetValueInBaseUnit()
        {
            switch(Unit)
            {
                case PermeabilityUnit.HenryPerMeter: return _value;
                default:
                    throw new NotImplementedException($"Can not convert {Unit} to base units.");
            }
        }

        /// <summary>
        ///     Converts the current value + unit to the base unit.
        ///     This is typically the first step in converting from one unit to another.
        /// </summary>
        /// <returns>The value in the base unit representation.</returns>
        internal Permeability ToBaseUnit()
        {
            var baseUnitValue = GetValueInBaseUnit();
            return new Permeability(baseUnitValue, BaseUnit);
        }

        private double GetValueAs(PermeabilityUnit unit)
        {
            if(Unit == unit)
                return _value;

            var baseUnitValue = GetValueInBaseUnit();

            switch(unit)
            {
                case PermeabilityUnit.HenryPerMeter: return baseUnitValue;
                default:
                    throw new NotImplementedException($"Can not convert {Unit} to {unit}.");
            }
        }

        #endregion

        #region ToString Methods

        /// <summary>
        ///     Gets the default string representation of value and unit.
        /// </summary>
        /// <returns>String representation.</returns>
        public override string ToString()
        {
            return ToString("g");
        }

        /// <summary>
        ///     Gets the default string representation of value and unit using the given format provider.
        /// </summary>
        /// <returns>String representation.</returns>
        /// <param name="provider">Format to use for localization and number formatting. Defaults to <see cref="CultureInfo.CurrentUICulture" /> if null.</param>
        public string ToString(IFormatProvider? provider)
        {
            return ToString("g", provider);
        }

        /// <summary>
        ///     Get string representation of value and unit.
        /// </summary>
        /// <param name="significantDigitsAfterRadix">The number of significant digits after the radix point.</param>
        /// <returns>String representation.</returns>
        /// <param name="provider">Format to use for localization and number formatting. Defaults to <see cref="CultureInfo.CurrentUICulture" /> if null.</param>
        [Obsolete(@"This method is deprecated and will be removed at a future release. Please use ToString(""s2"") or ToString(""s2"", provider) where 2 is an example of the number passed to significantDigitsAfterRadix.")]
        public string ToString(IFormatProvider? provider, int significantDigitsAfterRadix)
        {
            var value = Convert.ToDouble(Value);
            var format = UnitFormatter.GetFormat(value, significantDigitsAfterRadix);
            return ToString(provider, format);
        }

        /// <summary>
        ///     Get string representation of value and unit.
        /// </summary>
        /// <param name="format">String format to use. Default:  "{0:0.##} {1} for value and unit abbreviation respectively."</param>
        /// <param name="args">Arguments for string format. Value and unit are implicitly included as arguments 0 and 1.</param>
        /// <returns>String representation.</returns>
        /// <param name="provider">Format to use for localization and number formatting. Defaults to <see cref="CultureInfo.CurrentUICulture" /> if null.</param>
        [Obsolete("This method is deprecated and will be removed at a future release. Please use string.Format().")]
        public string ToString(IFormatProvider? provider, [NotNull] string format, [NotNull] params object[] args)
        {
            if (format == null) throw new ArgumentNullException(nameof(format));
            if (args == null) throw new ArgumentNullException(nameof(args));

            provider = provider ?? CultureInfo.CurrentUICulture;

            var value = Convert.ToDouble(Value);
            var formatArgs = UnitFormatter.GetFormatArgs(Unit, value, provider, args);
            return string.Format(provider, format, formatArgs);
        }

        /// <inheritdoc cref="QuantityFormatter.Format{TUnitType}(IQuantity{TUnitType}, string, IFormatProvider)"/>
        /// <summary>
        /// Gets the string representation of this instance in the specified format string using <see cref="CultureInfo.CurrentUICulture" />.
        /// </summary>
        /// <param name="format">The format string.</param>
        /// <returns>The string representation.</returns>
        public string ToString(string format)
        {
            return ToString(format, CultureInfo.CurrentUICulture);
        }

        /// <inheritdoc cref="QuantityFormatter.Format{TUnitType}(IQuantity{TUnitType}, string, IFormatProvider)"/>
        /// <summary>
        /// Gets the string representation of this instance in the specified format string using the specified format provider, or <see cref="CultureInfo.CurrentUICulture" /> if null.
        /// </summary>
        /// <param name="format">The format string.</param>
        /// <param name="provider">Format to use for localization and number formatting. Defaults to <see cref="CultureInfo.CurrentUICulture" /> if null.</param>
        /// <returns>The string representation.</returns>
        public string ToString(string format, IFormatProvider? provider)
        {
            return QuantityFormatter.Format<PermeabilityUnit>(this, format, provider);
        }

        #endregion

        #region IConvertible Methods

        TypeCode IConvertible.GetTypeCode()
        {
            return TypeCode.Object;
        }

        bool IConvertible.ToBoolean(IFormatProvider provider)
        {
            throw new InvalidCastException($"Converting {typeof(Permeability)} to bool is not supported.");
        }

        byte IConvertible.ToByte(IFormatProvider provider)
        {
            return Convert.ToByte(_value);
        }

        char IConvertible.ToChar(IFormatProvider provider)
        {
            throw new InvalidCastException($"Converting {typeof(Permeability)} to char is not supported.");
        }

        DateTime IConvertible.ToDateTime(IFormatProvider provider)
        {
            throw new InvalidCastException($"Converting {typeof(Permeability)} to DateTime is not supported.");
        }

        decimal IConvertible.ToDecimal(IFormatProvider provider)
        {
            return Convert.ToDecimal(_value);
        }

        double IConvertible.ToDouble(IFormatProvider provider)
        {
            return Convert.ToDouble(_value);
        }

        short IConvertible.ToInt16(IFormatProvider provider)
        {
            return Convert.ToInt16(_value);
        }

        int IConvertible.ToInt32(IFormatProvider provider)
        {
            return Convert.ToInt32(_value);
        }

        long IConvertible.ToInt64(IFormatProvider provider)
        {
            return Convert.ToInt64(_value);
        }

        sbyte IConvertible.ToSByte(IFormatProvider provider)
        {
            return Convert.ToSByte(_value);
        }

        float IConvertible.ToSingle(IFormatProvider provider)
        {
            return Convert.ToSingle(_value);
        }

        string IConvertible.ToString(IFormatProvider provider)
        {
            return ToString("g", provider);
        }

        object IConvertible.ToType(Type conversionType, IFormatProvider provider)
        {
            if(conversionType == typeof(Permeability))
                return this;
            else if(conversionType == typeof(PermeabilityUnit))
                return Unit;
            else if(conversionType == typeof(QuantityType))
                return Permeability.QuantityType;
            else if(conversionType == typeof(BaseDimensions))
                return Permeability.BaseDimensions;
            else
                throw new InvalidCastException($"Converting {typeof(Permeability)} to {conversionType} is not supported.");
        }

        ushort IConvertible.ToUInt16(IFormatProvider provider)
        {
            return Convert.ToUInt16(_value);
        }

        uint IConvertible.ToUInt32(IFormatProvider provider)
        {
            return Convert.ToUInt32(_value);
        }

        ulong IConvertible.ToUInt64(IFormatProvider provider)
        {
            return Convert.ToUInt64(_value);
        }

        #endregion
    }
}<|MERGE_RESOLUTION|>--- conflicted
+++ resolved
@@ -85,14 +85,7 @@
         /// <exception cref="ArgumentException">No default unit was found for the given <see cref="UnitSystem"/>.</exception>
         public Permeability(double value, UnitSystem unitSystem)
         {
-<<<<<<< HEAD
-            if(unitSystem == null) throw new ArgumentNullException(nameof(unitSystem)); 
-=======
             if(unitSystem is null) throw new ArgumentNullException(nameof(unitSystem));
-
-            var unitInfos = Info.GetUnitInfosFor(unitSystem.BaseUnits);
-            var firstUnitInfo = unitInfos.FirstOrDefault();
->>>>>>> f0ba50c0
 
             _value = Guard.EnsureValidNumber(value, nameof(value));
 
