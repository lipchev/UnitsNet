--- conflicted
+++ resolved
@@ -140,24 +140,6 @@
         /// <inheritdoc cref="Volume.FromOilBarrels(UnitsNet.QuantityValue)" />
         public static Volume OilBarrels<T>(this T value) => Volume.FromOilBarrels(Convert.ToDouble(value));
 
-<<<<<<< HEAD
-        /// <inheritdoc cref="Volume.FromTablespoons(UnitsNet.QuantityValue)" />
-        [System.Obsolete("Deprecated due to github issue #134, please use UsTablespoon instead")]
-        public static Volume Tablespoons<T>(this T value) => Volume.FromTablespoons(Convert.ToDouble(value));
-
-        /// <inheritdoc cref="Volume.FromTeaspoons(UnitsNet.QuantityValue)" />
-        [System.Obsolete("Deprecated due to github issue #134, please use UsTeaspoon instead")]
-        public static Volume Teaspoons<T>(this T value) => Volume.FromTeaspoons(Convert.ToDouble(value));
-=======
-        /// <inheritdoc cref="Volume.FromOilBarrels(UnitsNet.QuantityValue)" />
-        [Obsolete("Nullable type support has been deprecated and will be removed in a future release.")]
-        public static Volume? OilBarrels<T>(this T? value) where T : struct => Volume.FromOilBarrels(value == null ? (double?)null : Convert.ToDouble(value.Value));
-
-        #endregion
-
-        #region UkTablespoon
->>>>>>> 3cb3efd5
-
         /// <inheritdoc cref="Volume.FromUkTablespoons(UnitsNet.QuantityValue)" />
         public static Volume UkTablespoons<T>(this T value) => Volume.FromUkTablespoons(Convert.ToDouble(value));
 
