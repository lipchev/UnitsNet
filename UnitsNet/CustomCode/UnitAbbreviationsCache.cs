--- conflicted
+++ resolved
@@ -40,11 +40,7 @@
         ///     information about quantities and their associated units. It is used internally to map units
         ///     to their abbreviations and vice versa.
         /// </remarks>
-<<<<<<< HEAD
         public QuantityInfoLookup Quantities { get; }
-=======
-        internal QuantityInfoLookup Quantities { get; }
->>>>>>> d21e5269
 
         /// <summary>
         /// Culture name to abbreviations. To add a custom default abbreviation, add to the beginning of the list.
@@ -88,7 +84,6 @@
         {
             return new UnitAbbreviationsCache();
         }
-<<<<<<< HEAD
 
         /// <summary>
         ///     Creates an instance of <see cref="UnitAbbreviationsCache" /> that maps to the default quantities, with an option to
@@ -121,15 +116,6 @@
         /// This is used to dynamically add abbreviations for existing unit enums such as <see cref="UnitsNet.Units.LengthUnit"/> or to extend with third-party unit enums
         /// in order to <see cref="UnitParser.Parse{TUnitType}(string,IFormatProvider?)"/> or <see cref="GetDefaultAbbreviation(UnitKey,IFormatProvider?)"/> on them later.
         /// </summary>
-=======
-
-        #region MapUnitToAbbreviation overloads
-
-        /// <summary>
-        /// Adds one or more unit abbreviation for the given unit enum value.
-        /// This is used to dynamically add abbreviations for existing unit enums such as <see cref="UnitsNet.Units.LengthUnit"/> or to extend with third-party unit enums
-        /// in order to <see cref="UnitParser.Parse{TUnitType}(string,IFormatProvider?)"/> or <see cref="GetDefaultAbbreviation(UnitKey,IFormatProvider?)"/> on them later.
-        /// </summary>
         /// <param name="unit">The unit enum value.</param>
         /// <param name="abbreviations">Unit abbreviations to add.</param>
         /// <typeparam name="TUnitType">The type of unit enum.</typeparam>
@@ -168,46 +154,6 @@
         }
 
         /// <inheritdoc cref="MapUnitToAbbreviation{TUnitType}(TUnitType,IEnumerable{string})"/>>
->>>>>>> d21e5269
-        /// <param name="unit">The unit enum value.</param>
-        /// <param name="abbreviations">Unit abbreviations to add.</param>
-        /// <typeparam name="TUnitType">The type of unit enum.</typeparam>
-<<<<<<< HEAD
-        /// <exception cref="UnitNotFoundException">
-        ///     Thrown when no unit information is found for the specified
-        ///     <paramref name="unit" />.
-        /// </exception>
-        public void MapUnitToAbbreviation<TUnitType>(TUnitType unit, params IEnumerable<string> abbreviations)
-            where TUnitType : struct, Enum
-        {
-            MapUnitToAbbreviation(UnitKey.ForUnit(unit), abbreviations);
-        }
-
-        /// <inheritdoc cref="MapUnitToAbbreviation{TUnitType}(TUnitType,IEnumerable{string})"/>>
-        /// <param name="unitType">The unit enum type.</param>
-        /// <param name="unitValue">The unit enum value.</param>
-        /// <param name="formatProvider">The format provider to use for lookup. Defaults to <see cref="CultureInfo.CurrentCulture" /> if null.</param>
-        /// <param name="abbreviations">Unit abbreviations to add.</param>
-        /// <exception cref="ArgumentNullException">
-        ///     Thrown when the provided type is null.
-        /// </exception>
-        /// <exception cref="ArgumentException">
-        ///     Thrown when the provided type is not an enumeration type.
-        /// </exception>
-        public void MapUnitToAbbreviation(Type unitType, int unitValue, IFormatProvider? formatProvider, params IEnumerable<string> abbreviations)
-        {
-            MapUnitToAbbreviation(UnitKey.Create(unitType, unitValue), formatProvider, abbreviations);
-        }
-
-        /// <inheritdoc cref="MapUnitToAbbreviation{TUnitType}(TUnitType,IEnumerable{string})"/>>
-        /// <param name="unitKey">The unit key value.</param>
-        /// <param name="abbreviations">Unit abbreviations to add.</param>
-        public void MapUnitToAbbreviation(UnitKey unitKey, params IEnumerable<string> abbreviations)
-        {
-            MapUnitToAbbreviation(unitKey, CultureInfo.CurrentCulture, abbreviations);
-        }
-
-        /// <inheritdoc cref="MapUnitToAbbreviation{TUnitType}(TUnitType,IEnumerable{string})"/>>
         /// <param name="unit">The unit enum value.</param>
         /// <param name="formatProvider">The format provider to use for lookup. Defaults to <see cref="CultureInfo.CurrentCulture" /> if null.</param>
         /// <param name="abbreviations">Unit abbreviations to add.</param>
@@ -268,64 +214,6 @@
             MapUnitToDefaultAbbreviation(UnitKey.ForUnit(unit), formatProvider, abbreviation);
         }
 
-=======
-        public void MapUnitToAbbreviation<TUnitType>(TUnitType unit, IFormatProvider? formatProvider, params IEnumerable<string> abbreviations)
-            where TUnitType : struct, Enum
-        {
-            MapUnitToAbbreviation(UnitKey.ForUnit(unit), formatProvider, abbreviations);
-        }
-        
-        /// <inheritdoc cref="MapUnitToAbbreviation{TUnitType}(TUnitType,IEnumerable{string})"/>>
-        /// <param name="unitKey">The unit key value.</param>
-        /// <param name="formatProvider">The format provider to use for lookup. Defaults to <see cref="CultureInfo.CurrentCulture" /> if null.</param>
-        /// <param name="abbreviations">Unit abbreviations to add.</param>
-        public void MapUnitToAbbreviation(UnitKey unitKey, IFormatProvider? formatProvider, params IEnumerable<string> abbreviations)
-        {
-            PerformAbbreviationMapping(unitKey, formatProvider, false, abbreviations);
-        }
-
-        #endregion
-
-        #region MapUnitToDefaultAbbreviation overloads
-
-        /// <summary>
-        /// Adds a unit abbreviation for the given unit enum value and sets it as the default.
-        /// This is used to dynamically add abbreviations for existing unit enums such as <see cref="UnitsNet.Units.LengthUnit"/> or to extend with third-party unit enums
-        /// in order to <see cref="UnitParser.Parse{TUnitType}(string,IFormatProvider?)"/> or <see cref="GetDefaultAbbreviation(UnitKey,IFormatProvider?)"/> on them later.
-        /// </summary>
-        /// <param name="unit">The unit enum value.</param>
-        /// <param name="abbreviation">Unit abbreviations to add as default.</param>
-        /// <typeparam name="TUnitType">The type of unit enum.</typeparam>
-        /// <exception cref="UnitNotFoundException">
-        ///     Thrown when no unit information is found for the specified
-        ///     <paramref name="unit" />.
-        /// </exception>
-        public void MapUnitToDefaultAbbreviation<TUnitType>(TUnitType unit, string abbreviation)
-            where TUnitType : struct, Enum
-        {
-            MapUnitToDefaultAbbreviation(UnitKey.ForUnit(unit), abbreviation);
-        }
-
-        /// <inheritdoc cref="MapUnitToDefaultAbbreviation{TUnitType}(TUnitType,string)"/>>
-        /// <param name="unitKey">The unit key value.</param>
-        /// <param name="abbreviation">Unit abbreviations to add as default.</param>
-        public void MapUnitToDefaultAbbreviation(UnitKey unitKey, string abbreviation)
-        {
-            MapUnitToDefaultAbbreviation(unitKey, CultureInfo.CurrentCulture, abbreviation);
-        }
-
-        /// <inheritdoc cref="MapUnitToDefaultAbbreviation{TUnitType}(TUnitType,string)"/>>
-        /// <param name="unit">The unit enum value.</param>
-        /// <param name="formatProvider">The format provider to use for lookup. Defaults to <see cref="CultureInfo.CurrentCulture" /> if null.</param>
-        /// <param name="abbreviation">Unit abbreviation to add as default.</param>
-        /// <typeparam name="TUnitType">The type of unit enum.</typeparam>
-        public void MapUnitToDefaultAbbreviation<TUnitType>(TUnitType unit, IFormatProvider? formatProvider, string abbreviation)
-            where TUnitType : struct, Enum
-        {
-            MapUnitToDefaultAbbreviation(UnitKey.ForUnit(unit), formatProvider, abbreviation);
-        }
-
->>>>>>> d21e5269
         /// <inheritdoc cref="MapUnitToDefaultAbbreviation{TUnitType}(TUnitType,string)"/>>
         /// <param name="unitType">The unit enum type.</param>
         /// <param name="unitValue">The unit enum value.</param>
