--- conflicted
+++ resolved
@@ -17,11 +17,7 @@
 ///     The type of unit enum that belongs to this quantity, such as <see cref="LengthUnit" /> for
 ///     <see cref="Length" />.
 /// </typeparam>
-<<<<<<< HEAD
 public delegate TQuantity QuantityFromDelegate<out TQuantity, in TUnitType>(QuantityValue value, TUnitType fromUnit)
-=======
-public delegate TQuantity QuantityFromDelegate<out TQuantity, in TUnitType>(double value, TUnitType fromUnit)
->>>>>>> d21e5269
     where TQuantity : IQuantity
     where TUnitType : struct, Enum;
 
@@ -204,11 +200,7 @@
         where TQuantity : IQuantity
         where TUnitType : struct, Enum
     {
-<<<<<<< HEAD
         var value = QuantityValue.Parse(valueString, ParseNumberStyles, formatProvider);
-=======
-        var value = double.Parse(valueString, ParseNumberStyles, formatProvider);
->>>>>>> d21e5269
         TUnitType parsedUnit = _unitParser.Parse<TUnitType>(unitString, formatProvider);
         return fromDelegate(value, parsedUnit);
     }
@@ -219,11 +211,7 @@
     /// <exception cref="UnitsNetException">Error parsing string.</exception>
     private IQuantity ParseWithRegex(string valueString, string unitString, IReadOnlyList<UnitInfo> units, IFormatProvider? formatProvider)
     {
-<<<<<<< HEAD
         var value = QuantityValue.Parse(valueString, ParseNumberStyles, formatProvider);
-=======
-        var value = double.Parse(valueString, ParseNumberStyles, formatProvider);
->>>>>>> d21e5269
         UnitInfo unitInfo = _unitParser.Parse(unitString, units, formatProvider);
         return unitInfo.From(value);
     }
@@ -239,11 +227,7 @@
     {
         result = default;
 
-<<<<<<< HEAD
         if (!QuantityValue.TryParse(valueString, ParseNumberStyles, formatProvider, out QuantityValue value))
-=======
-        if (!double.TryParse(valueString, ParseNumberStyles, formatProvider, out var value))
->>>>>>> d21e5269
         {
             return false;
         }
@@ -266,11 +250,7 @@
     {
         result = null;
 
-<<<<<<< HEAD
         if (!QuantityValue.TryParse(valueString, ParseNumberStyles, formatProvider, out QuantityValue value))
-=======
-        if (!double.TryParse(valueString, ParseNumberStyles, formatProvider, out var value))
->>>>>>> d21e5269
         {
             return false;
         }
