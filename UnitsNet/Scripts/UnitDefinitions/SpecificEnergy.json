{
    "Name": "SpecificEnergy",
    "BaseUnit": "JoulePerKilogram",
    "XmlDoc": "The SpecificEnergy",
	"XmlDocRemarks": "https://en.wikipedia.org/wiki/Specific_energy",
    "Units": [
        {
            "SingularName": "JoulePerKilogram",
            "PluralName": "JoulesPerKilogram",
            "FromUnitToBaseFunc": "x",
            "FromBaseToUnitFunc": "x",
            "Prefixes": ["Kilo","Mega"],
            "Localization": [
                {
                    "Culture": "en-US",
                    "Abbreviations": ["J/kg"]
                }
            ]
        },
		{
            "SingularName": "CaloriePerGram",
            "PluralName": "CaloriesPerGram",
            "FromUnitToBaseFunc": "x*4.184e3",
            "FromBaseToUnitFunc": "x/4.184e3",
<<<<<<< HEAD
			"Prefixes": ["Kilo"],
=======
            "Prefixes": ["Kilo"],
>>>>>>> 93d7fdb4
            "Localization": [
                {
                    "Culture": "en-US",
                    "Abbreviations": ["cal/g"]
                }
            ]
		},
		{
            "SingularName": "WattHourPerKilogram",
            "PluralName": "WattHoursPerKilogram",
            "FromUnitToBaseFunc": "x*3.6e3",
            "FromBaseToUnitFunc": "x/3.6e3",
            "Prefixes": ["Kilo","Mega"],
            "Localization": [
                {
                    "Culture": "en-US",
                    "Abbreviations": ["Wh/kg"]
                }
            ]
		}

   ]
}<|MERGE_RESOLUTION|>--- conflicted
+++ resolved
@@ -22,11 +22,7 @@
             "PluralName": "CaloriesPerGram",
             "FromUnitToBaseFunc": "x*4.184e3",
             "FromBaseToUnitFunc": "x/4.184e3",
-<<<<<<< HEAD
-			"Prefixes": ["Kilo"],
-=======
-            "Prefixes": ["Kilo"],
->>>>>>> 93d7fdb4
+			      "Prefixes": ["Kilo"],
             "Localization": [
                 {
                     "Culture": "en-US",
